#!/usr/bin/env bash
# Licensed to the Apache Software Foundation (ASF) under one
# or more contributor license agreements.  See the NOTICE file
# distributed with this work for additional information
# regarding copyright ownership.  The ASF licenses this file
# to you under the Apache License, Version 2.0 (the
# "License"); you may not use this file except in compliance
# with the License.  You may obtain a copy of the License at
#
#     http://www.apache.org/licenses/LICENSE-2.0
#
# Unless required by applicable law or agreed to in writing, software
# distributed under the License is distributed on an "AS IS" BASIS,
# WITHOUT WARRANTIES OR CONDITIONS OF ANY KIND, either express or implied.
# See the License for the specific language governing permissions and
# limitations under the License.

#suite:secure

COMPOSE_DIR="$( cd "$( dirname "${BASH_SOURCE[0]}" )" >/dev/null 2>&1 && pwd )"
export COMPOSE_DIR

# shellcheck source=/dev/null
source "$COMPOSE_DIR/../testlib.sh"

export SECURITY_ENABLED=true

: ${OZONE_BUCKET_KEY_NAME:=key1}

start_docker_env

execute_command_in_container kms hadoop key create ${OZONE_BUCKET_KEY_NAME}

execute_robot_test scm kinit.robot

execute_robot_test scm basic

execute_robot_test scm security

for scheme in ofs o3fs; do
  for bucket in link bucket; do
    execute_robot_test scm -v SCHEME:${scheme} -v BUCKET_TYPE:${bucket} -N ozonefs-${scheme}-${bucket} ozonefs/ozonefs.robot
  done
done

for bucket in link generated; do
  execute_robot_test s3g -v BUCKET:${bucket} -N s3-${bucket} s3
done

#expects 4 pipelines, should be run before 
#admincli which creates STANDALONE pipeline
execute_robot_test scm recon

execute_robot_test scm admincli
<<<<<<< HEAD

# test replication
docker-compose up -d --scale datanode=2
execute_robot_test scm -v container:1 -v count:2 replication/wait.robot
docker-compose up -d --scale datanode=3
execute_robot_test scm -v container:1 -v count:3 replication/wait.robot
=======
execute_robot_test scm spnego
>>>>>>> 2fc1022b

# test replication
docker-compose up -d --scale datanode=2
execute_robot_test scm -v container:1 -v count:2 replication/wait.robot
docker-compose up -d --scale datanode=3
execute_robot_test scm -v container:1 -v count:3 replication/wait.robot

stop_docker_env

generate_report<|MERGE_RESOLUTION|>--- conflicted
+++ resolved
@@ -52,16 +52,7 @@
 execute_robot_test scm recon
 
 execute_robot_test scm admincli
-<<<<<<< HEAD
-
-# test replication
-docker-compose up -d --scale datanode=2
-execute_robot_test scm -v container:1 -v count:2 replication/wait.robot
-docker-compose up -d --scale datanode=3
-execute_robot_test scm -v container:1 -v count:3 replication/wait.robot
-=======
 execute_robot_test scm spnego
->>>>>>> 2fc1022b
 
 # test replication
 docker-compose up -d --scale datanode=2
