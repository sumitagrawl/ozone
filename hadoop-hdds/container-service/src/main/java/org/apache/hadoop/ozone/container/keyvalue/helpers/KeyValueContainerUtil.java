--- conflicted
+++ resolved
@@ -25,7 +25,6 @@
 import java.nio.file.Paths;
 import java.util.List;
 
-import javax.annotation.Nullable;
 import org.apache.hadoop.hdds.protocol.datanode.proto.ContainerProtos;
 
 import org.apache.hadoop.hdds.conf.ConfigurationSource;
@@ -36,7 +35,6 @@
 import org.apache.hadoop.ozone.container.common.helpers.ChunkInfo;
 import org.apache.hadoop.ozone.container.common.helpers.ContainerUtils;
 import org.apache.hadoop.ozone.container.common.interfaces.BlockIterator;
-import org.apache.hadoop.ozone.container.common.interfaces.Container;
 import org.apache.hadoop.ozone.container.common.statemachine.DatanodeConfiguration;
 import org.apache.hadoop.ozone.container.common.utils.ContainerInspectorUtil;
 import org.apache.hadoop.ozone.container.common.interfaces.DBHandle;
@@ -48,7 +46,6 @@
 import org.apache.hadoop.ozone.container.metadata.DatanodeStore;
 import org.apache.hadoop.ozone.container.metadata.DatanodeStoreSchemaOneImpl;
 import org.apache.hadoop.ozone.container.metadata.DatanodeStoreSchemaTwoImpl;
-import org.apache.hadoop.ozone.container.ozoneimpl.OzoneContainer;
 import org.slf4j.Logger;
 import org.slf4j.LoggerFactory;
 
@@ -488,122 +485,6 @@
    * @param keyValueContainerData
    * @return true if renaming was successful
    */
-<<<<<<< HEAD
-  public static class ContainerDeleteDirectory {
-
-    /**
-     * Delete all files under
-     * <volume>/hdds/<cluster-id>/tmp/container_delete_service.
-     */
-    public static synchronized void cleanTmpDir(
-        HddsVolume hddsVolume, @Nullable OzoneContainer ozoneContainer)
-        throws IOException {
-      if (hddsVolume.getStorageState() != StorageVolume.VolumeState.NORMAL) {
-        LOG.debug("Call to clean tmp dir container_delete_service directory "
-                + "for {} while VolumeState {}",
-            hddsVolume.getStorageDir(),
-            hddsVolume.getStorageState().toString());
-        return;
-      }
-
-      // getDeleteLeftovers initializes tmp and
-      // delete service directories as well
-      ListIterator<File> leftoversListIt = getDeleteLeftovers(hddsVolume);
-
-      while (leftoversListIt.hasNext()) {
-        File file = leftoversListIt.next();
-
-        // Check the case where we have Schema V3 and
-        // removing the container's entries from RocksDB fails.
-        // --------------------------------------------
-        // On datanode restart, we populate the container set
-        // based on the available datanode volumes and
-        // populate the container metadata based on the values in RocksDB.
-        // The container is in the tmp directory,
-        // so it won't be loaded in the container set
-        // but there will be orphaned entries in the volume's RocksDB.
-        // --------------------------------------------
-        // For every .container file we find under /tmp,
-        // we use it to get the RocksDB entries and delete them.
-        // If the .container file doesn't exist then the contents of the
-        // directory are probably leftovers of a failed delete and
-        // the RocksDB entries must have already been removed.
-        // In any case we can proceed with deleting the directory's contents.
-        // --------------------------------------------
-        // Get container file and check Schema version. If Schema is V3
-        // then remove the container from RocksDB.
-        File containerFile = ContainerUtils.getContainerFile(file);
-        
-        ContainerData containerData = ContainerDataYaml
-            .readContainerFile(containerFile);
-        KeyValueContainerData keyValueContainerData =
-            (KeyValueContainerData) containerData;
-
-        if (keyValueContainerData.hasSchema(OzoneConsts.SCHEMA_V3)) {
-          // Container file doesn't include the volume
-          // so we need to set it here in order to get the db file.
-          keyValueContainerData.setVolume(hddsVolume);
-          File dbFile = KeyValueContainerLocationUtil
-              .getContainerDBFile(keyValueContainerData);
-          keyValueContainerData.setDbFile(dbFile);
-          try {
-            // Remove container from Rocks DB
-            // check if container already exist and not in deleted state
-            boolean isContainerExist = false;
-            if (ozoneContainer != null) {
-              Container<?> container = ozoneContainer.getContainerSet()
-                  .getContainer(containerData.getContainerID());
-              if (null != container) {
-                isContainerExist = container.getContainerState()
-                    != ContainerProtos.ContainerDataProto.State.DELETED;
-              }
-            }
-            if (!isContainerExist) {
-              BlockUtils.removeContainerFromDB(keyValueContainerData,
-                  hddsVolume.getConf());
-            }
-          } catch (IOException ex) {
-            LOG.error("Failed to remove container from Rocks DB", ex);
-          }
-        }
-
-        try {
-          if (file.isDirectory()) {
-            FileUtils.deleteDirectory(file);
-          } else {
-            FileUtils.delete(file);
-          }
-        } catch (IOException ex) {
-          LOG.error("Failed to delete directory or file inside " +
-              "{}", hddsVolume.getDeleteServiceDirPath().toString(), ex);
-        }
-      }
-    }
-
-    /**
-     * In the future might be used to gather metrics
-     * for the files left under
-     * <volume>/hdds/<cluster-id>/tmp/container_delete_service.
-     * @return ListIterator to all the files
-     */
-    public static ListIterator<File> getDeleteLeftovers(HddsVolume hddsVolume)
-        throws IOException {
-      List<File> leftovers = new ArrayList<>();
-
-      // Initialize tmp and delete service directories
-      hddsVolume.createDeleteServiceDir();
-
-      File tmpDir = hddsVolume.getDeleteServiceDirPath().toFile();
-
-      if (tmpDir.exists() && tmpDir.isDirectory()) {
-        File[] tmpFiles = tmpDir.listFiles();
-        if (tmpFiles != null) {
-          leftovers.addAll(Arrays.asList(tmpFiles));
-        }
-      }
-
-      return leftovers.listIterator();
-=======
   public static void moveToDeletedContainerDir(
       KeyValueContainerData keyValueContainerData,
       HddsVolume hddsVolume) throws IOException {
@@ -620,7 +501,6 @@
     // with the same name.
     if (destinationDirFile.exists()) {
       FileUtils.deleteDirectory(destinationDirFile);
->>>>>>> 956385a4
     }
 
     Files.move(container.toPath(), destinationDirPath);
