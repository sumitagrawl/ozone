/**
 * Licensed to the Apache Software Foundation (ASF) under one
 * or more contributor license agreements.  See the NOTICE file
 * distributed with this work for additional information
 * regarding copyright ownership.  The ASF licenses this file
 * to you under the Apache License, Version 2.0 (the
 * "License"); you may not use this file except in compliance
 * with the License.  You may obtain a copy of the License at
 * <p>
 * http://www.apache.org/licenses/LICENSE-2.0
 * <p>
 * Unless required by applicable law or agreed to in writing, software
 * distributed under the License is distributed on an "AS IS" BASIS,
 * WITHOUT WARRANTIES OR CONDITIONS OF ANY KIND, either express or implied.
 * See the License for the specific language governing permissions and
 * limitations under the License.
 */
package org.apache.hadoop.ozone.om.helpers;
import com.google.common.annotations.VisibleForTesting;
import org.apache.hadoop.hdds.client.ReplicationConfig;
import org.apache.hadoop.ozone.OzoneAcl;
import org.apache.hadoop.ozone.OzoneConsts;
import org.apache.hadoop.ozone.audit.Auditable;
import org.apache.hadoop.ozone.protocol.proto.OzoneManagerProtocolProtos.KeyArgs;
import org.apache.hadoop.ozone.security.GDPRSymmetricKey;
import jakarta.annotation.Nonnull;

import java.util.ArrayList;
import java.util.HashMap;
import java.util.LinkedHashMap;
import java.util.List;
import java.util.Map;

/**
 * Args for key. Client use this to specify key's attributes on  key creation
 * (putKey()).
 */
public final class OmKeyArgs implements Auditable {
  private final String volumeName;
  private final String bucketName;
  private final String keyName;
  private final String ownerName;
  private long dataSize;
  private final ReplicationConfig replicationConfig;
  private List<OmKeyLocationInfo> locationInfoList;
  private final boolean isMultipartKey;
  private final String multipartUploadID;
  private final int multipartUploadPartNumber;
  private final Map<String, String> metadata;
  private final boolean sortDatanodesInPipeline;
  private final List<OzoneAcl> acls;
  private final boolean latestVersionLocation;
  private final boolean recursive;
  private final boolean headOp;
  private final boolean forceUpdateContainerCacheFromSCM;
<<<<<<< HEAD
  // expectedDataGeneration, when used in key creation indicates that a
  // key with the same keyName should exist with the given generation.
  // For a key commit to succeed, the original key should still be present with the
  // generation unchanged.
  // This allows a key to be created an committed atomically if the original has not
  // been modified.
  private Long expectedDataGeneration = null;
=======
  private final Map<String, String> tags;
>>>>>>> 9f1f7ed2

  private OmKeyArgs(Builder b) {
    this.volumeName = b.volumeName;
    this.bucketName = b.bucketName;
    this.keyName = b.keyName;
    this.dataSize = b.dataSize;
    this.replicationConfig = b.replicationConfig;
    this.locationInfoList = b.locationInfoList;
    this.isMultipartKey = b.isMultipartKey;
    this.multipartUploadID = b.multipartUploadID;
    this.multipartUploadPartNumber = b.multipartUploadPartNumber;
    this.metadata = b.metadata;
    this.acls = b.acls;
    this.sortDatanodesInPipeline = b.sortDatanodesInPipeline;
    this.latestVersionLocation = b.latestVersionLocation;
    this.recursive = b.recursive;
    this.headOp = b.headOp;
    this.forceUpdateContainerCacheFromSCM = b.forceUpdateContainerCacheFromSCM;
    this.ownerName = b.ownerName;
<<<<<<< HEAD
    this.expectedDataGeneration = b.expectedDataGeneration;
=======
    this.tags = b.tags;
>>>>>>> 9f1f7ed2
  }

  public boolean getIsMultipartKey() {
    return isMultipartKey;
  }

  public String getMultipartUploadID() {
    return multipartUploadID;
  }

  public int getMultipartUploadPartNumber() {
    return multipartUploadPartNumber;
  }

  public ReplicationConfig getReplicationConfig() {
    return replicationConfig;
  }

  public List<OzoneAcl> getAcls() {
    return acls;
  }

  public String getVolumeName() {
    return volumeName;
  }

  public String getBucketName() {
    return bucketName;
  }

  public String getKeyName() {
    return keyName;
  }

  public String getOwner() {
    return ownerName;
  }

  public long getDataSize() {
    return dataSize;
  }

  public void setDataSize(long size) {
    dataSize = size;
  }

  public Map<String, String> getMetadata() {
    return metadata;
  }

  public void setLocationInfoList(List<OmKeyLocationInfo> locationInfoList) {
    this.locationInfoList = locationInfoList;
  }

  public List<OmKeyLocationInfo> getLocationInfoList() {
    return locationInfoList;
  }

  public boolean getSortDatanodes() {
    return sortDatanodesInPipeline;
  }

  public boolean getLatestVersionLocation() {
    return latestVersionLocation;
  }

  public boolean isRecursive() {
    return recursive;
  }

  public boolean isHeadOp() {
    return headOp;
  }

  public boolean isForceUpdateContainerCacheFromSCM() {
    return forceUpdateContainerCacheFromSCM;
  }

<<<<<<< HEAD
  public Long getExpectedDataGeneration() {
    return expectedDataGeneration;
=======
  public Map<String, String> getTags() {
    return tags;
>>>>>>> 9f1f7ed2
  }

  @Override
  public Map<String, String> toAuditMap() {
    Map<String, String> auditMap = new LinkedHashMap<>();
    auditMap.put(OzoneConsts.VOLUME, this.volumeName);
    auditMap.put(OzoneConsts.BUCKET, this.bucketName);
    auditMap.put(OzoneConsts.KEY, this.keyName);
    auditMap.put(OzoneConsts.OWNER, this.ownerName);
    auditMap.put(OzoneConsts.DATA_SIZE, String.valueOf(this.dataSize));
    auditMap.put(OzoneConsts.REPLICATION_CONFIG,
        (this.replicationConfig != null) ?
            this.replicationConfig.toString() : null);
    return auditMap;
  }

  @VisibleForTesting
  public void addLocationInfo(OmKeyLocationInfo locationInfo) {
    if (this.locationInfoList == null) {
      locationInfoList = new ArrayList<>();
    }
    locationInfoList.add(locationInfo);
  }

  public OmKeyArgs.Builder toBuilder() {
    OmKeyArgs.Builder builder = new OmKeyArgs.Builder()
        .setVolumeName(volumeName)
        .setBucketName(bucketName)
        .setKeyName(keyName)
        .setOwnerName(ownerName)
        .setDataSize(dataSize)
        .setReplicationConfig(replicationConfig)
        .setLocationInfoList(locationInfoList)
        .setIsMultipartKey(isMultipartKey)
        .setMultipartUploadID(multipartUploadID)
        .setMultipartUploadPartNumber(multipartUploadPartNumber)
        .addAllMetadata(metadata)
        .setSortDatanodesInPipeline(sortDatanodesInPipeline)
        .setHeadOp(headOp)
        .setLatestVersionLocation(latestVersionLocation)
        .setAcls(acls)
<<<<<<< HEAD
        .setForceUpdateContainerCacheFromSCM(forceUpdateContainerCacheFromSCM);

    if (expectedDataGeneration != null) {
      builder.setExpectedDataGeneration(expectedDataGeneration);
    }
    return builder;
=======
        .setForceUpdateContainerCacheFromSCM(forceUpdateContainerCacheFromSCM)
        .addAllTags(tags);
>>>>>>> 9f1f7ed2
  }

  @Nonnull
  public KeyArgs toProtobuf() {
    KeyArgs.Builder builder = KeyArgs.newBuilder()
        .setVolumeName(getVolumeName())
        .setBucketName(getBucketName())
        .setKeyName(getKeyName())
        .setDataSize(getDataSize())
        .setSortDatanodes(getSortDatanodes())
        .setLatestVersionLocation(getLatestVersionLocation())
        .setHeadOp(isHeadOp())
        .setForceUpdateContainerCacheFromSCM(
            isForceUpdateContainerCacheFromSCM());
    if (expectedDataGeneration != null) {
      builder.setExpectedDataGeneration(expectedDataGeneration);
    }
    return builder.build();
  }

  /**
   * Builder class of OmKeyArgs.
   */
  public static class Builder {
    private String volumeName;
    private String bucketName;
    private String keyName;
    private String ownerName;
    private long dataSize;
    private ReplicationConfig replicationConfig;
    private List<OmKeyLocationInfo> locationInfoList;
    private boolean isMultipartKey;
    private String multipartUploadID;
    private int multipartUploadPartNumber;
    private final Map<String, String> metadata = new HashMap<>();
    private boolean sortDatanodesInPipeline;
    private boolean latestVersionLocation;
    private List<OzoneAcl> acls;
    private boolean recursive;
    private boolean headOp;
    private boolean forceUpdateContainerCacheFromSCM;
<<<<<<< HEAD
    private Long expectedDataGeneration = null;
=======
    private final Map<String, String> tags = new HashMap<>();
>>>>>>> 9f1f7ed2

    public Builder setVolumeName(String volume) {
      this.volumeName = volume;
      return this;
    }

    public Builder setBucketName(String bucket) {
      this.bucketName = bucket;
      return this;
    }

    public Builder setKeyName(String key) {
      this.keyName = key;
      return this;
    }

    public Builder setOwnerName(String owner) {
      this.ownerName = owner;
      return this;
    }

    public Builder setDataSize(long size) {
      this.dataSize = size;
      return this;
    }

    public Builder setReplicationConfig(ReplicationConfig replConfig) {
      this.replicationConfig = replConfig;
      return this;
    }

    public Builder setLocationInfoList(List<OmKeyLocationInfo> locationInfos) {
      this.locationInfoList = locationInfos;
      return this;
    }

    public Builder setAcls(List<OzoneAcl> listOfAcls) {
      this.acls = listOfAcls;
      return this;
    }

    public Builder setIsMultipartKey(boolean isMultipart) {
      this.isMultipartKey = isMultipart;
      return this;
    }

    public Builder setMultipartUploadID(String uploadID) {
      this.multipartUploadID = uploadID;
      return this;
    }

    public Builder setMultipartUploadPartNumber(int partNumber) {
      this.multipartUploadPartNumber = partNumber;
      return this;
    }

    public Builder addMetadata(String key, String value) {
      this.metadata.put(key, value);
      return this;
    }

    public Builder addAllMetadata(Map<String, String> metadatamap) {
      this.metadata.putAll(metadatamap);
      return this;
    }

    public Builder addAllMetadataGdpr(Map<String, String> metadatamap) {
      addAllMetadata(metadatamap);
      if (Boolean.parseBoolean(metadata.get(OzoneConsts.GDPR_FLAG))) {
        GDPRSymmetricKey.newDefaultInstance().acceptKeyDetails(metadata::put);
      }
      return this;
    }

    public Builder addTag(String key, String value) {
      this.tags.put(key, value);
      return this;
    }

    public Builder addAllTags(Map<String, String> tagmap) {
      this.tags.putAll(tagmap);
      return this;
    }

    public Builder setSortDatanodesInPipeline(boolean sort) {
      this.sortDatanodesInPipeline = sort;
      return this;
    }

    public Builder setLatestVersionLocation(boolean latest) {
      this.latestVersionLocation = latest;
      return this;
    }

    public Builder setRecursive(boolean isRecursive) {
      this.recursive = isRecursive;
      return this;
    }

    public Builder setHeadOp(boolean isHeadOp) {
      this.headOp = isHeadOp;
      return this;
    }

    public Builder setForceUpdateContainerCacheFromSCM(boolean value) {
      this.forceUpdateContainerCacheFromSCM = value;
      return this;
    }

    public Builder setExpectedDataGeneration(long generation) {
      this.expectedDataGeneration = generation;
      return this;
    }

    public OmKeyArgs build() {
      return new OmKeyArgs(this);
    }

  }
}<|MERGE_RESOLUTION|>--- conflicted
+++ resolved
@@ -53,7 +53,7 @@
   private final boolean recursive;
   private final boolean headOp;
   private final boolean forceUpdateContainerCacheFromSCM;
-<<<<<<< HEAD
+  private final Map<String, String> tags;
   // expectedDataGeneration, when used in key creation indicates that a
   // key with the same keyName should exist with the given generation.
   // For a key commit to succeed, the original key should still be present with the
@@ -61,9 +61,6 @@
   // This allows a key to be created an committed atomically if the original has not
   // been modified.
   private Long expectedDataGeneration = null;
-=======
-  private final Map<String, String> tags;
->>>>>>> 9f1f7ed2
 
   private OmKeyArgs(Builder b) {
     this.volumeName = b.volumeName;
@@ -83,11 +80,8 @@
     this.headOp = b.headOp;
     this.forceUpdateContainerCacheFromSCM = b.forceUpdateContainerCacheFromSCM;
     this.ownerName = b.ownerName;
-<<<<<<< HEAD
+    this.tags = b.tags;
     this.expectedDataGeneration = b.expectedDataGeneration;
-=======
-    this.tags = b.tags;
->>>>>>> 9f1f7ed2
   }
 
   public boolean getIsMultipartKey() {
@@ -166,13 +160,12 @@
     return forceUpdateContainerCacheFromSCM;
   }
 
-<<<<<<< HEAD
+  public Map<String, String> getTags() {
+    return tags;
+  }
+
   public Long getExpectedDataGeneration() {
     return expectedDataGeneration;
-=======
-  public Map<String, String> getTags() {
-    return tags;
->>>>>>> 9f1f7ed2
   }
 
   @Override
@@ -214,17 +207,13 @@
         .setHeadOp(headOp)
         .setLatestVersionLocation(latestVersionLocation)
         .setAcls(acls)
-<<<<<<< HEAD
-        .setForceUpdateContainerCacheFromSCM(forceUpdateContainerCacheFromSCM);
+        .setForceUpdateContainerCacheFromSCM(forceUpdateContainerCacheFromSCM)
+        .addAllTags(tags);
 
     if (expectedDataGeneration != null) {
       builder.setExpectedDataGeneration(expectedDataGeneration);
     }
     return builder;
-=======
-        .setForceUpdateContainerCacheFromSCM(forceUpdateContainerCacheFromSCM)
-        .addAllTags(tags);
->>>>>>> 9f1f7ed2
   }
 
   @Nonnull
@@ -266,11 +255,8 @@
     private boolean recursive;
     private boolean headOp;
     private boolean forceUpdateContainerCacheFromSCM;
-<<<<<<< HEAD
+    private final Map<String, String> tags = new HashMap<>();
     private Long expectedDataGeneration = null;
-=======
-    private final Map<String, String> tags = new HashMap<>();
->>>>>>> 9f1f7ed2
 
     public Builder setVolumeName(String volume) {
       this.volumeName = volume;
