/**
 * Licensed to the Apache Software Foundation (ASF) under one
 * or more contributor license agreements.  See the NOTICE file
 * distributed with this work for additional information
 * regarding copyright ownership.  The ASF licenses this file
 * to you under the Apache License, Version 2.0 (the
 * "License"); you may not use this file except in compliance
 * with the License.  You may obtain a copy of the License at
 * <p>
 * http://www.apache.org/licenses/LICENSE-2.0
 * <p>
 * Unless required by applicable law or agreed to in writing, software
 * distributed under the License is distributed on an "AS IS" BASIS,
 * WITHOUT WARRANTIES OR CONDITIONS OF ANY KIND, either express or implied.
 * See the License for the specific language governing permissions and
 * limitations under the License.
 */

package org.apache.hadoop.ozone.om.request.file;

import java.io.IOException;
import java.nio.file.Paths;
import java.util.ArrayList;
import java.util.List;
import java.util.Map;
import java.util.stream.Collectors;

import com.google.common.base.Optional;
import com.google.common.base.Preconditions;
import org.apache.commons.lang3.StringUtils;
import org.apache.hadoop.hdds.client.ReplicationConfig;
import org.apache.hadoop.ozone.OmUtils;
import org.apache.hadoop.ozone.OzoneAcl;
import org.apache.hadoop.ozone.OzoneConsts;
import org.apache.hadoop.ozone.om.OMConfigKeys;
import org.apache.hadoop.ozone.om.OzoneConfigUtil;
import org.apache.hadoop.ozone.om.helpers.BucketLayout;
import org.apache.hadoop.ozone.om.request.util.OmResponseUtil;
import org.apache.hadoop.ozone.om.request.validation.RequestFeatureValidator;
import org.apache.hadoop.ozone.om.request.validation.RequestProcessingPhase;
import org.apache.hadoop.ozone.om.request.validation.ValidationCondition;
import org.apache.hadoop.ozone.om.request.validation.ValidationContext;
import org.apache.hadoop.ozone.om.response.file.OMFileCreateResponse;
import org.apache.hadoop.ozone.om.upgrade.OMLayoutFeature;
import org.apache.hadoop.ozone.protocol.proto.OzoneManagerProtocolProtos.Type;
import org.apache.hadoop.ozone.protocol.proto.OzoneManagerProtocolProtos.KeyArgs;
import org.slf4j.Logger;
import org.slf4j.LoggerFactory;

import org.apache.hadoop.hdds.protocol.proto.HddsProtos;
import org.apache.hadoop.hdds.scm.container.common.helpers.ExcludeList;
import org.apache.hadoop.ozone.audit.OMAction;
import org.apache.hadoop.ozone.om.OMMetadataManager;
import org.apache.hadoop.ozone.om.OMMetrics;
import org.apache.hadoop.ozone.om.OzoneManager;
import org.apache.hadoop.ozone.om.exceptions.OMException;
import org.apache.hadoop.ozone.om.helpers.OmBucketInfo;
import org.apache.hadoop.ozone.om.helpers.OmKeyInfo;
import org.apache.hadoop.ozone.om.helpers.OmKeyLocationInfo;
import org.apache.hadoop.ozone.om.ratis.utils.OzoneManagerDoubleBufferHelper;
import org.apache.hadoop.ozone.om.request.key.OMKeyRequest;
import org.apache.hadoop.ozone.om.response.OMClientResponse;
import org.apache.hadoop.ozone.protocol.proto.OzoneManagerProtocolProtos.CreateFileRequest;
import org.apache.hadoop.ozone.protocol.proto.OzoneManagerProtocolProtos.CreateFileResponse;
import org.apache.hadoop.ozone.protocol.proto.OzoneManagerProtocolProtos.OMResponse;
import org.apache.hadoop.ozone.protocol.proto.OzoneManagerProtocolProtos.OMRequest;
import org.apache.hadoop.ozone.security.acl.IAccessAuthorizer;
import org.apache.hadoop.ozone.security.acl.OzoneObj;
import org.apache.hadoop.util.Time;
import org.apache.hadoop.hdds.utils.UniqueId;
import org.apache.hadoop.hdds.utils.db.cache.CacheKey;
import org.apache.hadoop.hdds.utils.db.cache.CacheValue;

import static org.apache.hadoop.ozone.om.lock.OzoneManagerLock.Resource.BUCKET_LOCK;
import static org.apache.hadoop.ozone.om.request.file.OMFileRequest.OMDirectoryResult.DIRECTORY_EXISTS;
import static org.apache.hadoop.ozone.om.request.file.OMFileRequest.OMDirectoryResult.FILE_EXISTS_IN_GIVENPATH;
import static org.apache.hadoop.ozone.om.request.file.OMFileRequest.OMDirectoryResult.FILE_EXISTS;
import static org.apache.hadoop.ozone.protocol.proto.OzoneManagerProtocolProtos.Type.CreateFile;

/**
 * Handles create file request.
 */
public class OMFileCreateRequest extends OMKeyRequest {

  private static final Logger LOG =
      LoggerFactory.getLogger(OMFileCreateRequest.class);

  public OMFileCreateRequest(OMRequest omRequest, BucketLayout bucketLayout) {
    super(omRequest, bucketLayout);
  }

  @Override
  public OMRequest preExecute(OzoneManager ozoneManager) throws IOException {
    CreateFileRequest createFileRequest = getOmRequest().getCreateFileRequest();
    Preconditions.checkNotNull(createFileRequest);

    KeyArgs keyArgs = createFileRequest.getKeyArgs();

    // Verify key name
    final boolean checkKeyNameEnabled = ozoneManager.getConfiguration()
         .getBoolean(OMConfigKeys.OZONE_OM_KEYNAME_CHARACTER_CHECK_ENABLED_KEY,
                 OMConfigKeys.OZONE_OM_KEYNAME_CHARACTER_CHECK_ENABLED_DEFAULT);
    if (checkKeyNameEnabled) {
      OmUtils.validateKeyName(StringUtils.removeEnd(keyArgs.getKeyName(),
              OzoneConsts.FS_FILE_COPYING_TEMP_SUFFIX));
    }

    if (keyArgs.getKeyName().length() == 0) {
      // Check if this is the root of the filesystem.
      // Not throwing exception here, as need to throw exception after
      // checking volume/bucket exists.
      return getOmRequest().toBuilder().setUserInfo(getUserInfo()).build();
    }

    long scmBlockSize = ozoneManager.getScmBlockSize();

    // NOTE size of a key is not a hard limit on anything, it is a value that
    // client should expect, in terms of current size of key. If client sets
    // a value, then this value is used, otherwise, we allocate a single
    // block which is the current size, if read by the client.
    final long requestedSize = keyArgs.getDataSize() > 0 ?
        keyArgs.getDataSize() : scmBlockSize;

    HddsProtos.ReplicationFactor factor = keyArgs.getFactor();
    HddsProtos.ReplicationType type = keyArgs.getType();

    final OmBucketInfo bucketInfo = ozoneManager
        .getBucketInfo(keyArgs.getVolumeName(), keyArgs.getBucketName());
    final ReplicationConfig repConfig = OzoneConfigUtil
        .resolveReplicationConfigPreference(type, factor,
            keyArgs.getEcReplicationConfig(),
            bucketInfo.getDefaultReplicationConfig(),
            ozoneManager.getDefaultReplicationConfig());

    // TODO: Here we are allocating block with out any check for
    //  bucket/key/volume or not and also with out any authorization checks.

    List< OmKeyLocationInfo > omKeyLocationInfoList =
        allocateBlock(ozoneManager.getScmClient(),
              ozoneManager.getBlockTokenSecretManager(), repConfig,
              new ExcludeList(), requestedSize, scmBlockSize,
              ozoneManager.getPreallocateBlocksMax(),
              ozoneManager.isGrpcBlockTokenEnabled(),
              ozoneManager.getOMNodeId(),
              ozoneManager.getMetrics());

    KeyArgs.Builder newKeyArgs = keyArgs.toBuilder()
        .setModificationTime(Time.now()).setType(type).setFactor(factor)
        .setDataSize(requestedSize);

    newKeyArgs.addAllKeyLocations(omKeyLocationInfoList.stream()
        .map(info -> info.getProtobuf(getOmRequest().getVersion()))
        .collect(Collectors.toList()));

    generateRequiredEncryptionInfo(keyArgs, newKeyArgs, ozoneManager);
    CreateFileRequest.Builder newCreateFileRequest =
        createFileRequest.toBuilder().setKeyArgs(newKeyArgs)
            .setClientID(UniqueId.next());

    return getOmRequest().toBuilder()
        .setCreateFileRequest(newCreateFileRequest).setUserInfo(getUserInfo())
        .build();
  }

  @Override
  @SuppressWarnings("methodlength")
  public OMClientResponse validateAndUpdateCache(OzoneManager ozoneManager,
      long trxnLogIndex, OzoneManagerDoubleBufferHelper omDoubleBufferHelper) {

    CreateFileRequest createFileRequest = getOmRequest().getCreateFileRequest();
    KeyArgs keyArgs = createFileRequest.getKeyArgs();
    Map<String, String> auditMap = buildKeyArgsAuditMap(keyArgs);

    String volumeName = keyArgs.getVolumeName();
    String bucketName = keyArgs.getBucketName();
    String keyName = keyArgs.getKeyName();
    int numMissingParents = 0;

    // if isRecursive is true, file would be created even if parent
    // directories does not exist.
    boolean isRecursive = createFileRequest.getIsRecursive();
    if (LOG.isDebugEnabled()) {
      LOG.debug("File create for : " + volumeName + "/" + bucketName + "/"
          + keyName + ":" + isRecursive);
    }

    // if isOverWrite is true, file would be over written.
    boolean isOverWrite = createFileRequest.getIsOverwrite();

    OMMetrics omMetrics = ozoneManager.getMetrics();
    omMetrics.incNumCreateFile();

    OMMetadataManager omMetadataManager = ozoneManager.getMetadataManager();

    boolean acquiredLock = false;

    OmKeyInfo omKeyInfo = null;
    OmBucketInfo omBucketInfo = null;
    final List<OmKeyLocationInfo> locations = new ArrayList<>();
    List<OmKeyInfo> missingParentInfos;

    OMClientResponse omClientResponse = null;
    OMResponse.Builder omResponse = OmResponseUtil.getOMResponseBuilder(
        getOmRequest());
    IOException exception = null;
    Result result = null;
    try {
      keyArgs = resolveBucketLink(ozoneManager, keyArgs, auditMap);
      volumeName = keyArgs.getVolumeName();
      bucketName = keyArgs.getBucketName();

      // check Acl
      checkKeyAcls(ozoneManager, volumeName, bucketName, keyName,
          IAccessAuthorizer.ACLType.CREATE, OzoneObj.ResourceType.KEY);

      // acquire lock
      acquiredLock = omMetadataManager.getLock().acquireWriteLock(BUCKET_LOCK,
          volumeName, bucketName);

      validateBucketAndVolume(omMetadataManager, volumeName, bucketName);

      if (keyName.length() == 0) {
        // Check if this is the root of the filesystem.
        throw new OMException("Can not write to directory: " + keyName,
            OMException.ResultCodes.NOT_A_FILE);
      }

      String ozoneKey = omMetadataManager.getOzoneKey(volumeName, bucketName,
          keyName);
      OmKeyInfo dbKeyInfo = omMetadataManager.getKeyTable(getBucketLayout())
          .getIfExist(ozoneKey);

      OMFileRequest.OMPathInfo pathInfo =
          OMFileRequest.verifyFilesInPath(omMetadataManager, volumeName,
              bucketName, keyName, Paths.get(keyName));
      OMFileRequest.OMDirectoryResult omDirectoryResult =
          pathInfo.getDirectoryResult();
      List<OzoneAcl> inheritAcls = pathInfo.getAcls();

      // Check if a file or directory exists with same key name.
      checkDirectoryResult(keyName, isOverWrite, omDirectoryResult);

      if (!isRecursive) {
        checkAllParentsExist(keyArgs, pathInfo);
      }

      // do open key
      omBucketInfo =
          getBucketInfo(omMetadataManager, volumeName, bucketName);
      final ReplicationConfig repConfig = OzoneConfigUtil
          .resolveReplicationConfigPreference(keyArgs.getType(),
              keyArgs.getFactor(), keyArgs.getEcReplicationConfig(),
              omBucketInfo.getDefaultReplicationConfig(),
              ozoneManager.getDefaultReplicationConfig());

      omKeyInfo = prepareKeyInfo(omMetadataManager, keyArgs, dbKeyInfo,
          keyArgs.getDataSize(), locations, getFileEncryptionInfo(keyArgs),
          ozoneManager.getPrefixManager(), omBucketInfo, trxnLogIndex,
          ozoneManager.getObjectIdFromTxId(trxnLogIndex),
          ozoneManager.isRatisEnabled(), repConfig);

      long openVersion = omKeyInfo.getLatestVersionLocations().getVersion();
      long clientID = createFileRequest.getClientID();
      String dbOpenKeyName = omMetadataManager.getOpenKey(volumeName,
          bucketName, keyName, clientID);

      missingParentInfos = OMDirectoryCreateRequest
          .getAllParentInfo(ozoneManager, keyArgs,
              pathInfo.getMissingParents(), inheritAcls, trxnLogIndex);

      // Append new blocks
      List<OmKeyLocationInfo> newLocationList = keyArgs.getKeyLocationsList()
          .stream().map(OmKeyLocationInfo::getFromProtobuf)
          .collect(Collectors.toList());
      omKeyInfo.appendNewBlocks(newLocationList, false);
      // check bucket and volume quota
      long preAllocatedSpace = newLocationList.size()
          * ozoneManager.getScmBlockSize()
          * omKeyInfo.getReplicationConfig().getRequiredNodes();
<<<<<<< HEAD
      checkBucketQuotaInBytes(omMetadataManager, omBucketInfo,
          preAllocatedSpace);
      checkBucketQuotaInNamespace(omBucketInfo, 1L);
=======
      checkBucketQuotaInBytes(omBucketInfo, preAllocatedSpace);
      numMissingParents = missingParentInfos.size();
      checkBucketQuotaInNamespace(omBucketInfo, numMissingParents + 1L);
      omBucketInfo.incrUsedNamespace(numMissingParents);
>>>>>>> bfc37bb8

      // Add to cache entry can be done outside of lock for this openKey.
      // Even if bucket gets deleted, when commitKey we shall identify if
      // bucket gets deleted.
      omMetadataManager.getOpenKeyTable(getBucketLayout()).addCacheEntry(
          new CacheKey<>(dbOpenKeyName),
          new CacheValue<>(Optional.of(omKeyInfo), trxnLogIndex));

      // Add cache entries for the prefix directories.
      // Skip adding for the file key itself, until Key Commit.
      OMFileRequest.addKeyTableCacheEntries(omMetadataManager, volumeName,
          bucketName, Optional.absent(), Optional.of(missingParentInfos),
          trxnLogIndex);

      // Prepare response
      omResponse.setCreateFileResponse(CreateFileResponse.newBuilder()
          .setKeyInfo(omKeyInfo.getNetworkProtobuf(getOmRequest().getVersion(),
              keyArgs.getLatestVersionLocation()))
          .setID(clientID)
          .setOpenVersion(openVersion).build())
          .setCmdType(CreateFile);
      omClientResponse = new OMFileCreateResponse(omResponse.build(),
          omKeyInfo, missingParentInfos, clientID, omBucketInfo.copyObject());

      result = Result.SUCCESS;
    } catch (IOException ex) {
      result = Result.FAILURE;
      exception = ex;
      omMetrics.incNumCreateFileFails();
      omResponse.setCmdType(CreateFile);
      omClientResponse = new OMFileCreateResponse(createErrorOMResponse(
            omResponse, exception), getBucketLayout());
    } finally {
      addResponseToDoubleBuffer(trxnLogIndex, omClientResponse,
          omDoubleBufferHelper);
      if (acquiredLock) {
        omMetadataManager.getLock().releaseWriteLock(BUCKET_LOCK, volumeName,
            bucketName);
      }
    }

    // Audit Log outside the lock
    auditLog(ozoneManager.getAuditLogger(), buildAuditMessage(
        OMAction.CREATE_FILE, auditMap, exception,
        getOmRequest().getUserInfo()));

    switch (result) {
    case SUCCESS:
      // Missing directories are created immediately, counting that here.
      // The metric for the file is incremented as part of the file commit.
      omMetrics.incNumKeys(numMissingParents);
      LOG.debug("File created. Volume:{}, Bucket:{}, Key:{}", volumeName,
          bucketName, keyName);
      break;
    case FAILURE:
      LOG.error("File create failed. Volume:{}, Bucket:{}, Key{}.",
          volumeName, bucketName, keyName, exception);
      break;
    default:
      LOG.error("Unrecognized Result for OMFileCreateRequest: {}",
          createFileRequest);
    }

    return omClientResponse;
  }

  /**
   * Verify om directory result.
   *
   * @param keyName           key name
   * @param isOverWrite       flag represents whether file can be overwritten
   * @param omDirectoryResult directory result
   * @throws OMException if file or directory or file exists in the given path
   */
  protected void checkDirectoryResult(String keyName, boolean isOverWrite,
      OMFileRequest.OMDirectoryResult omDirectoryResult) throws OMException {
    if (omDirectoryResult == FILE_EXISTS) {
      if (!isOverWrite) {
        throw new OMException("File " + keyName + " already exists",
            OMException.ResultCodes.FILE_ALREADY_EXISTS);
      }
    } else if (omDirectoryResult == DIRECTORY_EXISTS) {
      throw new OMException("Can not write to directory: " + keyName,
          OMException.ResultCodes.NOT_A_FILE);
    } else if (omDirectoryResult == FILE_EXISTS_IN_GIVENPATH) {
      throw new OMException(
          "Can not create file: " + keyName + " as there " +
              "is already file in the given path",
          OMException.ResultCodes.NOT_A_FILE);
    }
  }

  /**
   * Verify the existence of parent directory.
   *
   * @param keyArgs  key arguments
   * @param pathInfo om path info
   * @throws IOException directory not found
   */
  protected void checkAllParentsExist(KeyArgs keyArgs,
      OMFileRequest.OMPathInfo pathInfo) throws IOException {
    String keyName = keyArgs.getKeyName();

    // if immediate parent exists, assume higher level directories exist.
    if (!pathInfo.directParentExists()) {
      throw new OMException("Cannot create file : " + keyName
          + " as one of parent directory is not created",
          OMException.ResultCodes.DIRECTORY_NOT_FOUND);
    }
  }

  @RequestFeatureValidator(
      conditions = ValidationCondition.CLUSTER_NEEDS_FINALIZATION,
      processingPhase = RequestProcessingPhase.PRE_PROCESS,
      requestType = CreateFile
  )
  public static OMRequest disallowCreateFileWithECReplicationConfig(
      OMRequest req, ValidationContext ctx) throws OMException {
    if (!ctx.versionManager()
        .isAllowed(OMLayoutFeature.ERASURE_CODED_STORAGE_SUPPORT)) {
      if (req.getCreateFileRequest().getKeyArgs().hasEcReplicationConfig()) {
        throw new OMException("Cluster does not have the Erasure Coded"
            + " Storage support feature finalized yet, but the request contains"
            + " an Erasure Coded replication type. Rejecting the request,"
            + " please finalize the cluster upgrade and then try again.",
            OMException.ResultCodes.NOT_SUPPORTED_OPERATION_PRIOR_FINALIZATION);
      }
    }
    return req;
  }

  /**
   * Validates file create requests.
   * Handles the cases where an older client attempts to create a file
   * inside a bucket with a non LEGACY bucket layout.
   * We do not want an older client modifying a bucket that it cannot
   * understand.
   *
   * @param req - the request to validate
   * @param ctx - the validation context
   * @return the validated request
   * @throws OMException if the request is invalid
   */
  @RequestFeatureValidator(
      conditions = ValidationCondition.OLDER_CLIENT_REQUESTS,
      processingPhase = RequestProcessingPhase.PRE_PROCESS,
      requestType = Type.CreateFile
  )
  public static OMRequest blockCreateFileWithBucketLayoutFromOldClient(
      OMRequest req, ValidationContext ctx) throws IOException {
    if (req.getCreateFileRequest().hasKeyArgs()) {

      KeyArgs keyArgs = req.getCreateFileRequest().getKeyArgs();

      if (keyArgs.hasVolumeName() && keyArgs.hasBucketName()) {
        BucketLayout bucketLayout = ctx.getBucketLayout(
            keyArgs.getVolumeName(), keyArgs.getBucketName());
        bucketLayout.validateSupportedOperation();
      }
    }
    return req;
  }
}<|MERGE_RESOLUTION|>--- conflicted
+++ resolved
@@ -277,16 +277,11 @@
       long preAllocatedSpace = newLocationList.size()
           * ozoneManager.getScmBlockSize()
           * omKeyInfo.getReplicationConfig().getRequiredNodes();
-<<<<<<< HEAD
       checkBucketQuotaInBytes(omMetadataManager, omBucketInfo,
           preAllocatedSpace);
-      checkBucketQuotaInNamespace(omBucketInfo, 1L);
-=======
-      checkBucketQuotaInBytes(omBucketInfo, preAllocatedSpace);
       numMissingParents = missingParentInfos.size();
       checkBucketQuotaInNamespace(omBucketInfo, numMissingParents + 1L);
       omBucketInfo.incrUsedNamespace(numMissingParents);
->>>>>>> bfc37bb8
 
       // Add to cache entry can be done outside of lock for this openKey.
       // Even if bucket gets deleted, when commitKey we shall identify if
