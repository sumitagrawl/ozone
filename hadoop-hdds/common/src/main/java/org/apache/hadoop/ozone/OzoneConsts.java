/*
 * Licensed to the Apache Software Foundation (ASF) under one
 * or more contributor license agreements.  See the NOTICE file
 * distributed with this work for additional information
 * regarding copyright ownership.  The ASF licenses this file
 * to you under the Apache License, Version 2.0 (the
 * "License"); you may not use this file except in compliance
 *  with the License.  You may obtain a copy of the License at
 *
 *      http://www.apache.org/licenses/LICENSE-2.0
 *
 *  Unless required by applicable law or agreed to in writing, software
 *  distributed under the License is distributed on an "AS IS" BASIS,
 *  WITHOUT WARRANTIES OR CONDITIONS OF ANY KIND, either express or implied.
 *  See the License for the specific language governing permissions and
 *  limitations under the License.
 */

package org.apache.hadoop.ozone;

import org.apache.hadoop.hdds.annotation.InterfaceAudience;
import org.apache.hadoop.security.UserGroupInformation;
import org.apache.ratis.thirdparty.io.grpc.Context;
import org.apache.ratis.thirdparty.io.grpc.Metadata;

import java.nio.charset.Charset;
import java.nio.charset.StandardCharsets;
import java.util.regex.Pattern;

import static org.apache.ratis.thirdparty.io.grpc.Metadata.ASCII_STRING_MARSHALLER;

/**
 * Set of constants used in Ozone implementation.
 */
@InterfaceAudience.Private
public final class OzoneConsts {


  public static final String STORAGE_DIR = "scm";
  public static final String SCM_ID = "scmUuid";
  public static final String CLUSTER_ID_PREFIX = "CID-";

  public static final String OZONE_SIMPLE_ROOT_USER = "root";
  public static final String OZONE_SIMPLE_HDFS_USER = "hdfs";

  public static final String STORAGE_ID = "storageID";
  public static final String DATANODE_UUID = "datanodeUuid";
  public static final String CLUSTER_ID = "clusterID";
  public static final String LAYOUTVERSION = "layOutVersion";
  public static final String CTIME = "ctime";
  /*
   * BucketName length is used for both buckets and volume lengths
   */
  public static final int OZONE_MIN_BUCKET_NAME_LENGTH = 3;
  public static final int OZONE_MAX_BUCKET_NAME_LENGTH = 63;

  public static final String OZONE_ACL_USER_TYPE = "user";
  public static final String OZONE_ACL_GROUP_TYPE = "group";
  public static final String OZONE_ACL_WORLD_TYPE = "world";
  public static final String OZONE_ACL_ANONYMOUS_TYPE = "anonymous";
  public static final String OZONE_ACL_IP_TYPE = "ip";

  public static final String OZONE_ACL_READ = "r";
  public static final String OZONE_ACL_WRITE = "w";
  public static final String OZONE_ACL_DELETE = "d";
  public static final String OZONE_ACL_LIST = "l";
  public static final String OZONE_ACL_ALL = "a";
  public static final String OZONE_ACL_NONE = "n";
  public static final String OZONE_ACL_CREATE = "c";
  public static final String OZONE_ACL_READ_ACL = "x";
  public static final String OZONE_ACL_WRITE_ACL = "y";


  public static final String OZONE_DATE_FORMAT =
      "EEE, dd MMM yyyy HH:mm:ss zzz";
  public static final String OZONE_TIME_ZONE = "GMT";

  public static final String OZONE_COMPONENT = "component";
  public static final String OZONE_FUNCTION  = "function";
  public static final String OZONE_RESOURCE = "resource";
  public static final String OZONE_USER = "user";
  public static final String OZONE_REQUEST = "request";

  // OM Http server endpoints
  public static final String OZONE_OM_SERVICE_LIST_HTTP_ENDPOINT =
      "/serviceList";
  public static final String OZONE_OM_DB_CHECKPOINT_HTTP_ENDPOINT =
      "/dbCheckpoint";

  // Ozone File System scheme
  public static final String OZONE_URI_SCHEME = "o3fs";
  public static final String OZONE_OFS_URI_SCHEME = "ofs";

  public static final String OZONE_RPC_SCHEME = "o3";
  public static final String OZONE_HTTP_SCHEME = "http";
  public static final String OZONE_URI_DELIMITER = "/";
  public static final String OZONE_ROOT = OZONE_URI_DELIMITER;


  public static final String CONTAINER_EXTENSION = ".container";
  public static final String CONTAINER_META = ".meta";

  // Refer to {@link ContainerReader} for container storage layout on disk.
  public static final String CONTAINER_PREFIX  = "containers";
  public static final String CONTAINER_META_PATH = "metadata";
  public static final String CONTAINER_TEMPORARY_CHUNK_PREFIX = "tmp";
  public static final String CONTAINER_CHUNK_NAME_DELIMITER = ".";
  public static final String CONTAINER_ROOT_PREFIX = "repository";

  public static final String FILE_HASH = "SHA-256";
  public static final String MD5_HASH = "MD5";
  public static final String CHUNK_OVERWRITE = "OverWriteRequested";

  public static final int CHUNK_SIZE = 1 * 1024 * 1024; // 1 MB
  public static final long KB = 1024L;
  public static final long MB = KB * 1024L;
  public static final long GB = MB * 1024L;
  public static final long TB = GB * 1024L;

  /**
   * level DB names used by SCM and data nodes.
   */
  public static final String CONTAINER_DB_SUFFIX = "container.db";
  public static final String PIPELINE_DB_SUFFIX = "pipeline.db";
  public static final String DN_CONTAINER_DB = "-dn-"+ CONTAINER_DB_SUFFIX;
  public static final String OM_DB_NAME = "om.db";
  public static final String SCM_DB_NAME = "scm.db";
  public static final String OM_DB_BACKUP_PREFIX = "om.db.backup.";
  public static final String SCM_DB_BACKUP_PREFIX = "scm.db.backup.";

  public static final String STORAGE_DIR_CHUNKS = "chunks";
  public static final String OZONE_DB_CHECKPOINT_REQUEST_FLUSH =
      "flushBeforeCheckpoint";

  /**
   * Supports Bucket Versioning.
   */
  public enum Versioning {
    NOT_DEFINED, ENABLED, DISABLED;

    public static Versioning getVersioning(boolean versioning) {
      return versioning ? ENABLED : DISABLED;
    }
  }

  // Block ID prefixes used in datanode containers.
  public static final String DELETING_KEY_PREFIX = "#deleting#";

  // Metadata keys for datanode containers.
  public static final String DELETE_TRANSACTION_KEY = "#delTX";
  public static final String BLOCK_COMMIT_SEQUENCE_ID = "#BCSID";
  public static final String BLOCK_COUNT = "#BLOCKCOUNT";
  public static final String CONTAINER_BYTES_USED = "#BYTESUSED";
  public static final String PENDING_DELETE_BLOCK_COUNT =
      "#PENDINGDELETEBLOCKCOUNT";

  /**
   * OM LevelDB prefixes.
   *
   * OM DB stores metadata as KV pairs with certain prefixes,
   * prefix is used to improve the performance to get related
   * metadata.
   *
   * OM DB Schema:
   *  ----------------------------------------------------------
   *  |  KEY                                     |     VALUE   |
   *  ----------------------------------------------------------
   *  | $userName                                |  VolumeList |
   *  ----------------------------------------------------------
   *  | /#volumeName                             |  VolumeInfo |
   *  ----------------------------------------------------------
   *  | /#volumeName/#bucketName                 |  BucketInfo |
   *  ----------------------------------------------------------
   *  | /volumeName/bucketName/keyName           |  KeyInfo    |
   *  ----------------------------------------------------------
   *  | #deleting#/volumeName/bucketName/keyName |  KeyInfo    |
   *  ----------------------------------------------------------
   */

  public static final String OM_KEY_PREFIX = "/";
  public static final String OM_USER_PREFIX = "$";
  public static final String OM_S3_PREFIX ="S3:";
  public static final String OM_S3_VOLUME_PREFIX = "s3";
  public static final String OM_S3_SECRET = "S3Secret:";
  public static final String OM_PREFIX = "Prefix:";

  /**
   *   Max chunk size limit.
   */
  public static final int OZONE_SCM_CHUNK_MAX_SIZE = 32 * 1024 * 1024;


  /**
   * Max OM Quota size of Long.MAX_VALUE.
   */
  public static final long MAX_QUOTA_IN_BYTES = Long.MAX_VALUE;

  /**
   * Quota RESET default is -1, which means quota is not set.
   */
  public static final long QUOTA_RESET = -1;
  public static final long OLD_QUOTA_DEFAULT = -2;

  /**
   * Quota Units.
   */
  public enum Units {TB, GB, MB, KB, B}

  /**
   * Max number of keys returned per list buckets operation.
   */
  public static final int MAX_LISTBUCKETS_SIZE  = 1024;

  /**
   * Max number of keys returned per list keys operation.
   */
  public static final int MAX_LISTKEYS_SIZE  = 1024;

  /**
   * Max number of volumes returned per list volumes operation.
   */
  public static final int MAX_LISTVOLUMES_SIZE = 1024;

  public static final int INVALID_PORT = -1;


  /**
   * Default SCM Datanode ID file name.
   */
  public static final String OZONE_SCM_DATANODE_ID_FILE_DEFAULT = "datanode.id";

  // The ServiceListJSONServlet context attribute where OzoneManager
  // instance gets stored.
  public static final String OM_CONTEXT_ATTRIBUTE = "ozone.om";

  public static final String SCM_CONTEXT_ATTRIBUTE = "ozone.scm";

  private OzoneConsts() {
    // Never Constructed
  }

  // YAML fields for .container files
  public static final String CONTAINER_ID = "containerID";
  public static final String CONTAINER_TYPE = "containerType";
  public static final String STATE = "state";
  public static final String METADATA = "metadata";
  public static final String MAX_SIZE = "maxSize";
  public static final String METADATA_PATH = "metadataPath";
  public static final String CHUNKS_PATH = "chunksPath";
  public static final String CONTAINER_DB_TYPE = "containerDBType";
  public static final String CHECKSUM = "checksum";
  public static final String DATA_SCAN_TIMESTAMP = "dataScanTimestamp";
  public static final String ORIGIN_PIPELINE_ID = "originPipelineId";
  public static final String ORIGIN_NODE_ID = "originNodeId";
  public static final String SCHEMA_VERSION = "schemaVersion";

  // Supported .container datanode schema versions.
  // Since containers in older schema versions are currently not reformatted to
  // newer schema versions, a datanode may have containers with a mix of schema
  // versions, requiring this property to be tracked on a per container basis.
  // V1: All data in default column family.
  public static final String SCHEMA_V1 = "1";
  // V2: Metadata, block data, and delete transactions in their own
  // column families.
  public static final String SCHEMA_V2 = "2";
  // Most recent schema version that all new containers should be created with.
  public static final String SCHEMA_LATEST = SCHEMA_V2;

  public static final String[] SCHEMA_VERSIONS =
      new String[] {SCHEMA_V1, SCHEMA_V2};

  // Supported store types.
  public static final String OZONE = "ozone";
  public static final String S3 = "s3";

  // For OM Audit usage
  public static final String VOLUME = "volume";
  public static final String BUCKET = "bucket";
  public static final String KEY = "key";
  public static final String SRC_KEY = "srcKey";
  public static final String DST_KEY = "dstKey";
  public static final String USED_BYTES = "usedBytes";
  public static final String USED_NAMESPACE = "usedNamespace";
  public static final String QUOTA_IN_BYTES = "quotaInBytes";
  public static final String QUOTA_IN_NAMESPACE = "quotaInNamespace";
  public static final String OBJECT_ID = "objectID";
  public static final String UPDATE_ID = "updateID";
  public static final String CLIENT_ID = "clientID";
  public static final String OWNER = "owner";
  public static final String ADMIN = "admin";
  public static final String USERNAME = "username";
  public static final String PREV_KEY = "prevKey";
  public static final String START_KEY = "startKey";
  public static final String MAX_KEYS = "maxKeys";
  public static final String PREFIX = "prefix";
  public static final String KEY_PREFIX = "keyPrefix";
  public static final String ACL = "acl";
  public static final String ACLS = "acls";
  public static final String USER_ACL = "userAcl";
  public static final String ADD_ACLS = "addAcls";
  public static final String REMOVE_ACLS = "removeAcls";
  public static final String MAX_NUM_OF_BUCKETS = "maxNumOfBuckets";
  public static final String TO_KEY_NAME = "toKeyName";
  public static final String STORAGE_TYPE = "storageType";
  public static final String RESOURCE_TYPE = "resourceType";
  public static final String IS_VERSION_ENABLED = "isVersionEnabled";
  public static final String CREATION_TIME = "creationTime";
  public static final String MODIFICATION_TIME = "modificationTime";
  public static final String DATA_SIZE = "dataSize";
  public static final String REPLICATION_TYPE = "replicationType";
  public static final String REPLICATION_FACTOR = "replicationFactor";
  public static final String KEY_LOCATION_INFO = "keyLocationInfo";
  public static final String MULTIPART_LIST = "multipartList";
  public static final String UPLOAD_ID = "uploadID";
  public static final String PART_NUMBER_MARKER = "partNumberMarker";
  public static final String MAX_PARTS = "maxParts";
  public static final String S3_BUCKET = "s3Bucket";
  public static final String S3_GETSECRET_USER = "S3GetSecretUser";
  public static final String RENAMED_KEYS_MAP = "renamedKeysMap";
  public static final String UNRENAMED_KEYS_MAP = "unRenamedKeysMap";
  public static final String MULTIPART_UPLOAD_PART_NUMBER = "partNumber";
  public static final String MULTIPART_UPLOAD_PART_NAME = "partName";
  public static final String BUCKET_ENCRYPTION_KEY = "bucketEncryptionKey";
  public static final String DELETED_KEYS_LIST = "deletedKeysList";
  public static final String UNDELETED_KEYS_LIST = "unDeletedKeysList";
  public static final String SOURCE_VOLUME = "sourceVolume";
  public static final String SOURCE_BUCKET = "sourceBucket";



  // For OM metrics saving to a file
  public static final String OM_METRICS_FILE = "omMetrics";
  public static final String OM_METRICS_TEMP_FILE = OM_METRICS_FILE + ".tmp";

  // For Multipart upload
  public static final int OM_MULTIPART_MIN_SIZE = 5 * 1024 * 1024;

  // GRPC block token metadata header and context key
  public static final String OZONE_BLOCK_TOKEN = "blocktoken";
  public static final Context.Key<UserGroupInformation> UGI_CTX_KEY =
      Context.key("UGI");

  public static final Metadata.Key<String> OBT_METADATA_KEY =
      Metadata.Key.of(OZONE_BLOCK_TOKEN, ASCII_STRING_MARSHALLER);
  public static final Metadata.Key<String> USER_METADATA_KEY =
      Metadata.Key.of(OZONE_USER, ASCII_STRING_MARSHALLER);

  public static final String RPC_PORT = "RPC";

  // Default OMServiceID for OM Ratis servers to use as RaftGroupId
  public static final String OM_SERVICE_ID_DEFAULT = "omServiceIdDefault";
  public static final String OM_DEFAULT_NODE_ID = "om1";

  public static final String JAVA_TMP_DIR = "java.io.tmpdir";
  public static final String LOCALHOST = "localhost";


  public static final int S3_BUCKET_MIN_LENGTH = 3;
  public static final int S3_BUCKET_MAX_LENGTH = 64;

  //GDPR
  public static final String GDPR_FLAG = "gdprEnabled";
  public static final String GDPR_ALGORITHM_NAME = "AES";
  public static final int GDPR_DEFAULT_RANDOM_SECRET_LENGTH = 16;
  public static final Charset GDPR_CHARSET = StandardCharsets.UTF_8;
  public static final String GDPR_LENGTH = "length";
  public static final String GDPR_SECRET = "secret";
  public static final String GDPR_ALGORITHM = "algorithm";

  /**
   * Block key name as illegal characters
   *
   * This regular expression is used to check if key name
   * contains illegal characters when creating/renaming key.
   *
   * Avoid the following characters in a key name:
   * "\", "{", "}", "^", "<", ">", "#", "|", "%", "`", "[", "]", "~", "?"
   * and Non-printable ASCII characters (128–255 decimal characters).
   * https://docs.aws.amazon.com/AmazonS3/latest/dev/UsingMetadata.html
   */
  public static final Pattern KEYNAME_ILLEGAL_CHARACTER_CHECK_REGEX  =
          Pattern.compile("^[^^{}<>^?%~#`\\[\\]\\|\\\\(\\x80-\\xff)]+$");

  public static final String FS_FILE_COPYING_TEMP_SUFFIX= "._COPYING_";

  // Transaction Info
  public static final String TRANSACTION_INFO_KEY = "#TRANSACTIONINFO";
  public static final String TRANSACTION_INFO_SPLIT_KEY = "#";

  public static final String CONTAINER_DB_TYPE_ROCKSDB = "RocksDB";
  public static final String CONTAINER_DB_TYPE_LEVELDB = "LevelDB";

  // SCM HA
  public static final String SCM_SERVICE_ID_DEFAULT = "scmServiceIdDefault";

  // SCM Ratis snapshot file to store the last applied index
  public static final String SCM_RATIS_SNAPSHOT_INDEX = "scmRatisSnapshotIndex";

  public static final String SCM_RATIS_SNAPSHOT_TERM = "scmRatisSnapshotTerm";
  // An on-disk transient marker file used when replacing DB with checkpoint
  public static final String DB_TRANSIENT_MARKER = "dbInconsistentMarker";


  // TODO : rename this to OZONE_RATIS_SNAPSHOT_DIR and use it in both
  // SCM and OM
  public static final String OM_RATIS_SNAPSHOT_DIR = "snapshot";
  public static final String SCM_RATIS_SNAPSHOT_DIR = "snapshot";

  public static final long DEFAULT_OM_UPDATE_ID = -1L;


<<<<<<< HEAD
  // SCM default service Id and node Id in non-HA where config is not defined
  // in non-HA style.
  public static final String SCM_DUMMY_NODEID = "scmNodeId";
  public static final String SCM_DUMMY_SERVICE_ID = "scmServiceId";
=======
  public static final long DEFAULT_OM_UPDATE_ID = -1L;  

  // CRL Sequence Id
  public static final String CRL_SEQUENCE_ID_KEY = "CRL_SEQUENCE_ID";

>>>>>>> 2fc1022b
}<|MERGE_RESOLUTION|>--- conflicted
+++ resolved
@@ -409,16 +409,11 @@
   public static final long DEFAULT_OM_UPDATE_ID = -1L;
 
 
-<<<<<<< HEAD
   // SCM default service Id and node Id in non-HA where config is not defined
   // in non-HA style.
   public static final String SCM_DUMMY_NODEID = "scmNodeId";
   public static final String SCM_DUMMY_SERVICE_ID = "scmServiceId";
-=======
-  public static final long DEFAULT_OM_UPDATE_ID = -1L;  
 
   // CRL Sequence Id
   public static final String CRL_SEQUENCE_ID_KEY = "CRL_SEQUENCE_ID";
-
->>>>>>> 2fc1022b
 }