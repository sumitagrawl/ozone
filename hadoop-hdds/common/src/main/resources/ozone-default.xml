<?xml version="1.0" encoding="UTF-8"?>
<?xml-stylesheet type="text/xsl" href="configuration.xsl"?>
<!--
   Licensed to the Apache Software Foundation (ASF) under one or more
   contributor license agreements.  See the NOTICE file distributed with
   this work for additional information regarding copyright ownership.
   The ASF licenses this file to You under the Apache License, Version 2.0
   (the "License"); you may not use this file except in compliance with
   the License.  You may obtain a copy of the License at

       http://www.apache.org/licenses/LICENSE-2.0

   Unless required by applicable law or agreed to in writing, software
   distributed under the License is distributed on an "AS IS" BASIS,
   WITHOUT WARRANTIES OR CONDITIONS OF ANY KIND, either express or implied.
   See the License for the specific language governing permissions and
   limitations under the License.
-->
<!-- Do not modify this file directly.  Instead, copy entries that you -->
<!-- wish to modify from this file into ozone-site.xml and change them -->
<!-- there.  If ozone-site.xml does not already exist, create it.      -->

<!--Tags supported are defined in org.apache.hadoop.hdds.conf.ConfigTag-->

<configuration>

  <!--Container Settings used by Datanode-->
  <property>
    <name>ozone.container.cache.size</name>
    <value>1024</value>
    <tag>PERFORMANCE, CONTAINER, STORAGE</tag>
    <description>The open container is cached on the data node side. We maintain
      an LRU
      cache for caching the recently used containers. This setting controls the
      size of that cache.
    </description>
  </property>
  <property>
    <name>ozone.container.cache.lock.stripes</name>
    <value>1024</value>
    <tag>PERFORMANCE, CONTAINER, STORAGE</tag>
    <description>Container DB open is an exclusive operation. We use a stripe
      lock to guarantee that different threads can open different container DBs
      concurrently, while for one container DB, only one thread can open it at
      the same time. This setting controls the lock stripes.
    </description>
  </property>
  <property>
    <name>dfs.container.ipc</name>
    <value>9859</value>
    <tag>OZONE, CONTAINER, MANAGEMENT</tag>
    <description>The ipc port number of container.</description>
  </property>

  <property>
    <name>dfs.container.ratis.datastream.enabled</name>
    <value>false</value>
    <tag>OZONE, CONTAINER, RATIS, DATASTREAM</tag>
    <description>It specifies whether to enable data stream of container.</description>
  </property>
  <property>
    <name>dfs.container.ratis.datastream.port</name>
    <value>9855</value>
    <tag>OZONE, CONTAINER, RATIS, DATASTREAM</tag>
    <description>The datastream port number of container.</description>
  </property>
  <property>
    <name>dfs.container.ratis.datastream.random.port</name>
    <value>false</value>
    <tag>OZONE, CONTAINER, RATIS, DATASTREAM</tag>
    <description>Allocates a random free port for ozone container datastream.
      This is used only while running unit tests.
    </description>
  </property>
  <property>
    <name>dfs.container.ipc.random.port</name>
    <value>false</value>
    <tag>OZONE, DEBUG, CONTAINER</tag>
    <description>Allocates a random free port for ozone container. This is used
      only while
      running unit tests.
    </description>
  </property>
  <property>
    <name>dfs.container.chunk.write.sync</name>
    <value>false</value>
    <tag>OZONE, CONTAINER, MANAGEMENT</tag>
    <description>Determines whether the chunk writes in the container happen as
      sync I/0 or buffered I/O operation.
    </description>
  </property>
  <property>
    <name>dfs.container.ratis.statemachinedata.sync.timeout</name>
    <value>10s</value>
    <tag>OZONE, DEBUG, CONTAINER, RATIS</tag>
    <description>Timeout for StateMachine data writes by Ratis.
    </description>
  </property>
  <property>
    <name>dfs.container.ratis.statemachinedata.sync.retries</name>
    <value/>
    <tag>OZONE, DEBUG, CONTAINER, RATIS</tag>
    <description>Number of times the WriteStateMachineData op will be tried
      before failing. If the value is not configured, it will default
      to (hdds.ratis.rpc.slowness.timeout / dfs.container.ratis.statemachinedata.sync.timeout),
      which means that the WriteStatMachineData will be retried for every sync timeout until
      the configured slowness timeout is hit, after which the StateMachine will close down the pipeline.

      If this value is set to -1, then this retries indefinitely. This might not be desirable
      since if due to persistent failure the WriteStateMachineData op was not able to complete
      for a long time, this might block the Ratis write pipeline.
    </description>
  </property>
  <property>
    <name>dfs.container.ratis.log.queue.num-elements</name>
    <value>1024</value>
    <tag>OZONE, DEBUG, CONTAINER, RATIS</tag>
    <description>Limit for the number of operations in Ratis Log Worker.
    </description>
  </property>
  <property>
    <name>dfs.container.ratis.log.queue.byte-limit</name>
    <value>4GB</value>
    <tag>OZONE, DEBUG, CONTAINER, RATIS</tag>
    <description>Byte limit for Ratis Log Worker queue.
    </description>
  </property>
  <property>
    <name>dfs.container.ratis.log.appender.queue.num-elements</name>
    <value>1</value>
    <tag>OZONE, DEBUG, CONTAINER, RATIS</tag>
    <description>Limit for number of append entries in ratis leader's
      log appender queue.
    </description>
  </property>
  <property>
    <name>dfs.container.ratis.log.appender.queue.byte-limit</name>
    <value>32MB</value>
    <tag>OZONE, DEBUG, CONTAINER, RATIS</tag>
    <description>Byte limit for ratis leader's log appender queue.
    </description>
  </property>
  <property>
    <name>dfs.container.ratis.log.purge.gap</name>
    <value>1000000</value>
    <tag>OZONE, DEBUG, CONTAINER, RATIS</tag>
    <description>Purge gap between the last purged commit index
      and the current index, when the leader decides to purge its log.
    </description>
  </property>
  <property>
    <name>dfs.container.ratis.datanode.storage.dir</name>
    <value/>
    <tag>OZONE, CONTAINER, STORAGE, MANAGEMENT, RATIS</tag>
    <description>This directory is used for storing Ratis metadata like logs. If
      this is
      not set then default metadata dirs is used. A warning will be logged if
      this not set. Ideally, this should be mapped to a fast disk like an SSD.
    </description>
  </property>
  <property>
    <name>hdds.datanode.dir</name>
    <value/>
    <tag>OZONE, CONTAINER, STORAGE, MANAGEMENT</tag>
    <description>Determines where on the local filesystem HDDS data will be
      stored. Defaults to dfs.datanode.data.dir if not specified.
      The directories should be tagged with corresponding storage types
      ([SSD]/[DISK]/[ARCHIVE]/[RAM_DISK]) for storage policies. The default
      storage type will be DISK if the directory does not have a storage type
      tagged explicitly.
    </description>
  </property>
  <property>
    <name>hdds.datanode.container.db.dir</name>
    <value/>
    <tag>OZONE, CONTAINER, STORAGE, MANAGEMENT</tag>
    <description>Determines where the per-disk rocksdb instances will be
      stored. This setting is optional. If unspecified, then rocksdb instances
      are stored on the same disk as HDDS data.
      The directories should be tagged with corresponding storage types
      ([SSD]/[DISK]/[ARCHIVE]/[RAM_DISK]) for storage policies. The default
      storage type will be DISK if the directory does not have a storage type
      tagged explicitly. Ideally, this should be mapped to a fast disk
      like an SSD.
    </description>
  </property>
  <property>
    <name>hdds.datanode.dir.du.reserved</name>
    <value/>
    <tag>OZONE, CONTAINER, STORAGE, MANAGEMENT</tag>
    <description>Reserved space in bytes per volume. Always leave this much space free for non dfs use.
       Such as /dir1:100B, /dir2:200MB, means dir1 reserves 100 bytes and dir2 reserves 200 MB.
    </description>
  </property>
  <property>
    <name>hdds.datanode.dir.du.reserved.percent</name>
    <value/>
    <tag>OZONE, CONTAINER, STORAGE, MANAGEMENT</tag>
    <description>Percentage of volume that should be reserved. This space is left free for other usage.
      The value should be between 0-1. Such as 0.1 which means 10% of volume space will be reserved.
    </description>
  </property>
  <property>
    <name>hdds.datanode.volume.choosing.policy</name>
    <value/>
    <tag>OZONE, CONTAINER, STORAGE, MANAGEMENT</tag>
    <description>
      The class name of the policy for choosing volumes in the list of
      directories.  Defaults to
      org.apache.hadoop.ozone.container.common.volume.RoundRobinVolumeChoosingPolicy.
      This volume choosing policy selects volumes in a round-robin order.
    </description>
  </property>
  <property>
    <name>hdds.datanode.volume.min.free.space</name>
    <value>5GB</value>
    <tag>OZONE, CONTAINER, STORAGE, MANAGEMENT</tag>
    <description>
      This determines the free space to be used for closing containers
      When the difference between volume capacity and used reaches this number,
      containers that reside on this volume will be closed and no new containers
      would be allocated on this volume.
    </description>
  </property>
  <property>
    <name>dfs.container.ratis.enabled</name>
    <value>false</value>
    <tag>OZONE, MANAGEMENT, PIPELINE, RATIS</tag>
    <description>Ozone supports different kinds of replication pipelines. Ratis
      is one of
      the replication pipeline supported by ozone.
    </description>
  </property>
  <property>
    <name>dfs.container.ratis.ipc</name>
    <value>9858</value>
    <tag>OZONE, CONTAINER, PIPELINE, RATIS</tag>
    <description>The ipc port number of container for clients.</description>
  </property>
  <property>
    <name>dfs.container.ratis.admin.port</name>
    <value>9857</value>
    <tag>OZONE, CONTAINER, PIPELINE, RATIS, MANAGEMENT</tag>
    <description>The ipc port number of container for admin requests.</description>
  </property>
  <property>
    <name>dfs.container.ratis.server.port</name>
    <value>9856</value>
    <tag>OZONE, CONTAINER, PIPELINE, RATIS, MANAGEMENT</tag>
    <description>The ipc port number of container for server-server communication.</description>
  </property>
  <property>
    <name>dfs.container.ratis.ipc.random.port</name>
    <value>false</value>
    <tag>OZONE,DEBUG</tag>
    <description>Allocates a random free port for ozone ratis port for the
      container. This
      is used only while running unit tests.
    </description>
  </property>
  <property>
    <name>dfs.container.ratis.rpc.type</name>
    <value>GRPC</value>
    <tag>OZONE, RATIS, MANAGEMENT</tag>
    <description>Ratis supports different kinds of transports like netty, GRPC,
      Hadoop RPC
      etc. This picks one of those for this cluster.
    </description>
  </property>
  <property>
    <name>dfs.ratis.snapshot.threshold</name>
    <value>10000</value>
    <tag>OZONE, RATIS</tag>
    <description>Number of transactions after which a ratis snapshot should be
      taken.
    </description>
  </property>
  <property>
    <name>dfs.container.ratis.statemachine.max.pending.apply-transactions</name>
    <value>10000</value>
    <tag>OZONE, RATIS</tag>
    <description>Maximum number of pending apply transactions in a data
      pipeline. The default value is kept same as default snapshot threshold
      dfs.ratis.snapshot.threshold.
    </description>
  </property>
  <property>
    <name>dfs.container.ratis.num.write.chunk.threads.per.volume</name>
    <value>10</value>
    <tag>OZONE, RATIS, PERFORMANCE</tag>
    <description>Maximum number of threads in the thread pool that Datanode
      will use for writing replicated chunks.
      This is a per configured locations!
      (10 thread per disk by default).
    </description>
  </property>
  <property>
    <name>dfs.container.ratis.leader.pending.bytes.limit</name>
    <value>1GB</value>
    <tag>OZONE, RATIS, PERFORMANCE</tag>
    <description>Limit on the total bytes of pending requests after which
      leader starts rejecting requests from client.
    </description>
  </property>
  <property>
    <name>dfs.container.ratis.replication.level</name>
    <value>MAJORITY</value>
    <tag>OZONE, RATIS</tag>
    <description>Replication level to be used by datanode for submitting a
      container command to ratis. Available replication levels are ALL and
      MAJORTIY, MAJORITY is used as the default replication level.
    </description>
  </property>
  <property>
    <name>dfs.container.ratis.num.container.op.executors</name>
    <value>10</value>
    <tag>OZONE, RATIS, PERFORMANCE</tag>
    <description>Number of executors that will be used by Ratis to execute
      container ops.(10 by default).
    </description>
  </property>
  <property>
    <name>dfs.container.ratis.segment.size</name>
    <value>64MB</value>
    <tag>OZONE, RATIS, PERFORMANCE</tag>
    <description>The size of the raft segment file used
      by Apache Ratis on datanodes. (64 MB by default)
    </description>
  </property>
  <property>
    <name>dfs.container.ratis.segment.preallocated.size</name>
    <value>4MB</value>
    <tag>OZONE, RATIS, PERFORMANCE</tag>
    <description>The pre-allocated file size for raft segment used
      by Apache Ratis on datanodes. (4 MB by default)
    </description>
  </property>
  <property>
    <name>dfs.ratis.server.retry-cache.timeout.duration</name>
    <value>600000ms</value>
    <tag>OZONE, RATIS, MANAGEMENT</tag>
    <description>Retry Cache entry timeout for ratis server.</description>
  </property>
  <property>
    <name>dfs.ratis.leader.election.minimum.timeout.duration</name>
    <value>5s</value>
    <tag>OZONE, RATIS, MANAGEMENT</tag>
    <description>The minimum timeout duration for ratis leader election.
        Default is 5s.
    </description>
  </property>
  <property>
    <name>hdds.node.report.interval</name>
    <value>60000ms</value>
    <tag>OZONE, CONTAINER, MANAGEMENT</tag>
    <description>Time interval of the datanode to send node report. Each
      datanode periodically send node report to SCM. Unit could be
      defined with postfix (ns,ms,s,m,h,d)</description>
  </property>
  <property>
    <name>hdds.container.report.interval</name>
    <value>60m</value>
    <tag>OZONE, CONTAINER, MANAGEMENT</tag>
    <description>Time interval of the datanode to send container report. Each
      datanode periodically send container report to SCM. Unit could be
      defined with postfix (ns,ms,s,m,h,d)</description>
  </property>
  <property>
    <name>hdds.crl.status.report.interval</name>
    <value>60000ms</value>
    <tag>OZONE, SECURITY, MANAGEMENT</tag>
    <description>Time interval of the datanode to send CRL status report. Each
      datanode periodically sends CRL status report to SCM. Unit could be
      defined with postfix (ns,ms,s,m,h,d)</description>
  </property>
  <property>
    <name>hdds.pipeline.report.interval</name>
    <value>60000ms</value>
    <tag>OZONE, PIPELINE, MANAGEMENT</tag>
    <description>Time interval of the datanode to send pipeline report. Each
      datanode periodically send pipeline report to SCM. Unit could be
      defined with postfix (ns,ms,s,m,h,d)</description>
  </property>


  <property>
    <name>hdds.prometheus.endpoint.enabled</name>
    <value>true</value>
    <tag>OZONE, MANAGEMENT</tag>
    <description>Enable prometheus compatible metric page on the HTTP
      servers.
    </description>
  </property>

  <property>
    <name>hdds.profiler.endpoint.enabled</name>
    <value>false</value>
    <tag>OZONE, MANAGEMENT</tag>
    <description>Enable /prof java profiler servlet page on HTTP server.
    </description>
  </property>

  <!--Ozone Settings-->
  <property>
    <name>ozone.administrators</name>
    <value/>
    <tag>OZONE, SECURITY</tag>
    <description>Ozone administrator users delimited by the comma.
      If not set, only the user who launches an ozone service will be the admin
      user. This property must be set if ozone services are started by different
      users. Otherwise, the RPC layer will reject calls from other servers which
      are started by users not in the list.
    </description>
  </property>
  <property>
    <name>ozone.administrators.groups</name>
    <value/>
    <tag>OZONE, SECURITY</tag>
    <description>Ozone administrator groups delimited by the comma.
      This is the list of groups who can access admin only information
      from ozone.
      It is enough to either have the name defined in ozone.administrators
      or be directly or indirectly in a group defined in this property.
    </description>
  </property>
  <property>
    <name>ozone.block.deleting.container.limit.per.interval</name>
    <value>10</value>
    <tag>OZONE, PERFORMANCE, SCM</tag>
    <description>A maximum number of containers to be scanned by block deleting
      service per
      time interval. The block deleting service spawns a thread to handle block
      deletions in a container. This property is used to throttle the number of
      threads spawned for block deletions.
    </description>
  </property>
  <property>
    <name>ozone.block.deleting.limit.per.task</name>
    <value>1000</value>
    <tag>OZONE, PERFORMANCE, SCM</tag>
    <description>A maximum number of blocks to be deleted by block deleting
      service per
      time interval. This property is used to throttle the actual number of
      block deletions on a data node per container.
    </description>
  </property>
  <property>
    <name>ozone.block.deleting.service.interval</name>
    <value>1m</value>
    <tag>OZONE, PERFORMANCE, SCM</tag>
    <description>Time interval of the block deleting service.
      The block deleting service runs on each datanode periodically and
      deletes blocks queued for deletion. Unit could be defined with
      postfix (ns,ms,s,m,h,d)
    </description>
  </property>
  <property>
    <name>ozone.block.deleting.service.timeout</name>
    <value>300000ms</value>
    <tag>OZONE, PERFORMANCE, SCM</tag>
    <description>A timeout value of block deletion service. If this is set
      greater than 0,
      the service will stop waiting for the block deleting completion after this
      time. If timeout happens to a large proportion of block deletion, this
      needs to be increased with ozone.block.deleting.limit.per.task. This
      setting supports multiple time unit suffixes as described in
      dfs.heartbeat.interval. If no suffix is specified, then milliseconds is
      assumed.
    </description>
  </property>
  <property>
    <name>ozone.block.deleting.service.workers</name>
    <value>10</value>
    <tag>OZONE, PERFORMANCE, SCM</tag>
    <description>Number of workers executed of block deletion service. This
      configuration should be set to greater than 0.
    </description>
  </property>
  <property>
    <name>ozone.UnsafeByteOperations.enabled</name>
    <value>true</value>
    <tag>OZONE, PERFORMANCE, CLIENT</tag>
    <description>It specifies whether to use unsafe or safe buffer to byteString
      copy.
    </description>
  </property>
  <property>
    <name>ozone.client.connection.timeout</name>
    <value>5000ms</value>
    <tag>OZONE, PERFORMANCE, CLIENT</tag>
    <description>Connection timeout for Ozone client in milliseconds.
    </description>
  </property>
  <property>
    <name>ozone.client.socket.timeout</name>
    <value>5000ms</value>
    <tag>OZONE, CLIENT</tag>
    <description>Socket timeout for Ozone client. Unit could be defined with
      postfix (ns,ms,s,m,h,d)</description>
  </property>
  <property>
    <name>ozone.key.deleting.limit.per.task</name>
    <value>20000</value>
    <tag>OM, PERFORMANCE</tag>
    <description>
      A maximum number of keys to be scanned by key deleting service
      per time interval in OM. Those keys are sent to delete metadata and
      generate transactions in SCM for next async deletion between SCM
      and DataNode.
    </description>
  </property>
  <property>
    <name>ozone.snapshot.key.deleting.limit.per.task</name>
    <value>20000</value>
    <tag>OM, PERFORMANCE</tag>
    <description>
      The maximum number of deleted keys to be scanned by Snapshot
      Deleting Service per snapshot run.
    </description>
  </property>
  <property>
    <name>ozone.om.service.ids</name>
    <value/>
    <tag>OM, HA</tag>
    <description>
      Comma-separated list of OM service Ids. This property allows the client
      to figure out quorum of OzoneManager address.
    </description>
  </property>
  <property>
    <name>ozone.om.internal.service.id</name>
    <value/>
    <tag>OM, HA</tag>
    <description>
      Service ID of the Ozone Manager. If this is not set fall back to
      ozone.om.service.ids to find the service ID it belongs to.
    </description>
  </property>
  <property>
    <name>ozone.om.nodes.EXAMPLEOMSERVICEID</name>
    <value/>
    <tag>OM, HA</tag>
    <description>
      Comma-separated list of OM node Ids for a given OM service ID (eg.
      EXAMPLEOMSERVICEID). The OM service ID should be the value (one of the
      values if there are multiple) set for the parameter ozone.om.service.ids.

      Decommissioned nodes (represented by node Ids in
      ozone.om.decommissioned.nodes config list) will be ignored and not
      included in the OM HA setup even if added to this list.

      Unique identifiers for each OM Node, delimited by commas. This will be
      used by OzoneManagers in HA setup to determine all the OzoneManagers
      belonging to the same OMservice in the cluster. For example, if you
      used “omService1” as the OM service ID previously, and you wanted to
      use “om1”, “om2” and "om3" as the individual IDs of the OzoneManagers,
      you would configure a property ozone.om.nodes.omService1, and its value
      "om1,om2,om3".
    </description>
  </property>
  <property>
    <name>ozone.om.decommissioned.nodes.EXAMPLEOMSERVICEID</name>
    <value/>
    <tag>OM, HA</tag>
    <description>
      Comma-separated list of OM node Ids which have been decommissioned. OMs
      present in this list will not be included in the OM HA ring.
    </description>
  </property>
  <property>
    <name>ozone.om.node.id</name>
    <value/>
    <tag>OM, HA</tag>
    <description>
      The ID of this OM node. If the OM node ID is not configured it
      is determined automatically by matching the local node's address
      with the configured address.

      If node ID is not deterministic from the configuration, then it is set
      to default node id - om1.
    </description>
  </property>
  <property>
    <name>ozone.om.address</name>
    <value>0.0.0.0:9862</value>
    <tag>OM, REQUIRED</tag>
    <description>
      The address of the Ozone OM service. This allows clients to discover
      the address of the OM.
    </description>
  </property>
  <property>
    <name>ozone.om.handler.count.key</name>
    <value>100</value>
    <tag>OM, PERFORMANCE</tag>
    <description>
      The number of RPC handler threads for OM service endpoints.
    </description>
  </property>
  <property>
    <name>ozone.om.http-address</name>
    <value>0.0.0.0:9874</value>
    <tag>OM, MANAGEMENT</tag>
    <description>
      The address and the base port where the OM web UI will listen on.

      If the port is 0, then the server will start on a free port. However, it
      is best to specify a well-known port, so it is easy to connect and see
      the OM management UI.
    </description>
  </property>
  <property>
    <name>ozone.om.http-bind-host</name>
    <value>0.0.0.0</value>
    <tag>OM, MANAGEMENT</tag>
    <description>
      The actual address the OM web server will bind to. If this optional
      the address is set, it overrides only the hostname portion of
      ozone.om.http-address.
    </description>
  </property>
  <property>
    <name>ozone.om.http.enabled</name>
    <value>true</value>
    <tag>OM, MANAGEMENT</tag>
    <description>
      Property to enable or disable OM web user interface.
    </description>
  </property>
  <property>
    <name>ozone.om.https-address</name>
    <value>0.0.0.0:9875</value>
    <tag>OM, MANAGEMENT, SECURITY</tag>
    <description>
      The address and the base port where the OM web UI will listen
      on using HTTPS.
      If the port is 0 then the server will start on a free port.
    </description>
  </property>
  <property>
    <name>ozone.om.https-bind-host</name>
    <value>0.0.0.0</value>
    <tag>OM, MANAGEMENT, SECURITY</tag>
    <description>
      The actual address the OM web server will bind to using HTTPS.
      If this optional address is set, it overrides only the hostname portion of
      ozone.om.https-address.
    </description>
  </property>
  <property>
    <name>ozone.om.volume.listall.allowed</name>
    <value>true</value>
    <tag>OM, MANAGEMENT</tag>
    <description>
      Allows everyone to list all volumes when set to true. Defaults to true.
      When set to false, non-admin users can only list the volumes they have
      access to. Admins can always list all volumes. Note that this config
      only applies to OzoneNativeAuthorizer. For other authorizers, admin
      needs to set policies accordingly to allow all volume listing
      e.g. for Ranger, a new policy with special volume "/" can be added to
      allow group public LIST access.
    </description>
  </property>
  <property>
    <name>ozone.om.user.max.volume</name>
    <value>1024</value>
    <tag>OM, MANAGEMENT</tag>
    <description>
      The maximum number of volumes a user can have on a cluster.Increasing or
      decreasing this number has no real impact on ozone cluster. This is
      defined only for operational purposes. Only an administrator can create a
      volume, once a volume is created there are no restrictions on the number
      of buckets or keys inside each bucket a user can create.
    </description>
  </property>
  <property>
    <name>ozone.om.db.dirs</name>
    <value/>
    <tag>OZONE, OM, STORAGE, PERFORMANCE</tag>
    <description>
      Directory where the OzoneManager stores its metadata. This should
      be specified as a single directory. If the directory does not
      exist then the OM will attempt to create it.

      If undefined, then the OM will log a warning and fallback to
      ozone.metadata.dirs. This fallback approach is not recommended for
      production environments.
    </description>
  </property>
  <property>
    <name>ozone.om.db.dirs.permissions</name>
    <value>750</value>
    <description>
      Permissions for the metadata directories for Ozone Manager. The
      permissions have to be octal or symbolic. If the default permissions are not set
      then the default value of 750 will be used.
    </description>
  </property>
  <property>
    <name>ozone.metadata.dirs</name>
    <value/>
    <tag>OZONE, OM, SCM, CONTAINER, STORAGE, REQUIRED</tag>
    <description>
      This setting is the fallback location for SCM, OM, Recon and DataNodes
      to store their metadata. This setting may be used only in test/PoC
      clusters to simplify configuration.

      For production clusters or any time you care about performance, it is
      recommended that ozone.om.db.dirs, ozone.scm.db.dirs and
      dfs.container.ratis.datanode.storage.dir be configured separately.
    </description>
  </property>
  <property>
    <name>ozone.metadata.dirs.permissions</name>
    <value>750</value>
    <description>
      Permissions for the metadata directories for fallback location for SCM, OM, Recon and DataNodes
      to store their metadata. The permissions have to be octal or symbolic. This is the fallback used in case the
      default permissions for OM,SCM,Recon,Datanode are not set.
    </description>
  </property>
  <property>
    <name>ozone.metastore.rocksdb.statistics</name>
    <value>OFF</value>
    <tag>OZONE, OM, SCM, STORAGE, PERFORMANCE</tag>
    <description>
      The statistics level of the rocksdb store. If you use any value from
      org.rocksdb.StatsLevel (eg. ALL or EXCEPT_DETAILED_TIMERS), the rocksdb
      statistics will be exposed over JMX bean with the choosed setting. Set
      it to OFF to not initialize rocksdb statistics at all. Please note that
      collection of statistics could have 5-10% performance penalty.
      Check the rocksdb documentation for more details.
    </description>
  </property>
  <property>
    <name>ozone.metastore.rocksdb.cf.write.buffer.size</name>
    <value>128MB</value>
    <tag>OZONE, OM, SCM, STORAGE, PERFORMANCE</tag>
    <description>
      The write buffer (memtable) size for each column family of the rocksdb
      store. Check the rocksdb documentation for more details.
    </description>
  </property>
  <property>
    <name>ozone.scm.db.dirs</name>
    <value/>
    <tag>OZONE, SCM, STORAGE, PERFORMANCE</tag>
    <description>
      Directory where the StorageContainerManager stores its metadata.
      This should be specified as a single directory. If the directory
      does not exist then the SCM will attempt to create it.

      If undefined, then the SCM will log a warning and fallback to
      ozone.metadata.dirs. This fallback approach is not recommended for
      production environments.
    </description>
  </property>
  <property>
    <name>ozone.scm.db.dirs.permissions</name>
    <value>750</value>
    <description>
      Permissions for the metadata directories for Storage Container Manager. The
      permissions can either be octal or symbolic. If the default permissions are not set
      then the default value of 750 will be used.
    </description>
  </property>
  <property>
    <name>ozone.scm.block.client.address</name>
    <value/>
    <tag>OZONE, SCM</tag>
    <description>The address of the Ozone SCM block client service. If not
      defined value of ozone.scm.client.address is used.
    </description>
  </property>
  <property>
    <name>ozone.scm.block.client.bind.host</name>
    <value>0.0.0.0</value>
    <tag>OZONE, SCM</tag>
    <description>
      The hostname or IP address used by the SCM block client
      endpoint to bind.
    </description>
  </property>
  <property>
    <name>ozone.scm.block.client.port</name>
    <value>9863</value>
    <tag>OZONE, SCM</tag>
    <description>
      The port number of the Ozone SCM block client service.
    </description>
  </property>
  <property>
    <name>ozone.scm.block.deletion.max.retry</name>
    <value>4096</value>
    <tag>OZONE, SCM</tag>
    <description>
      SCM wraps up many blocks in a deletion transaction and sends that to data
      node for physical deletion periodically. This property determines how many
      times SCM is going to retry sending a deletion operation to the data node.
    </description>
  </property>
  <property>
    <name>ozone.scm.block.size</name>
    <value>256MB</value>
    <tag>OZONE, SCM</tag>
    <description>
      The default size of a scm block. This is maps to the default
      Ozone block size.
    </description>
  </property>
  <property>
    <name>ozone.scm.sequence.id.batch.size</name>
    <value>1000</value>
    <tag>OZONE, SCM</tag>
    <description>
      SCM allocates sequence id in a batch way. This property determines how many
      ids will be allocated in a single batch.
    </description>
  </property>
  <property>
    <name>ozone.scm.chunk.size</name>
    <value>4MB</value>
    <tag>OZONE, SCM, CONTAINER, PERFORMANCE</tag>
    <description>
      The chunk size for reading/writing chunk operations in bytes.

      The chunk size defaults to 4MB. If the value configured is more than the
      maximum size (32MB), it will be reset to the maximum size (32MB). This
      maps to the network packet sizes and file write operations in the
      client to datanode protocol.

      When tuning this parameter, flow control window parameter should be
      tuned accordingly. Refer to
      hdds.ratis.raft.grpc.flow.control.window for more information.
    </description>
  </property>
  <property>
    <name>ozone.chunk.read.buffer.default.size</name>
    <value>64KB</value>
    <tag>OZONE, SCM, CONTAINER, PERFORMANCE</tag>
    <description>
      The default read buffer size during read chunk operations when checksum
      is disabled. Chunk data will be cached in buffers of this capacity.

      For chunk data with checksum, the read buffer size will be the
      same as the number of bytes per checksum
      (ozone.client.bytes.per.checksum) corresponding to the chunk.
    </description>
  </property>
  <property>
    <name>ozone.scm.container.layout</name>
    <value>FILE_PER_BLOCK</value>
    <tag>OZONE, SCM, CONTAINER, PERFORMANCE</tag>
    <description>
      Container layout defines how chunks, blocks and containers are stored on disk.
      Each chunk is stored separately with FILE_PER_CHUNK.  All chunks of a
      block are stored in the same file with FILE_PER_BLOCK.  The default is
      FILE_PER_BLOCK.
    </description>
  </property>
  <property>
    <name>ozone.scm.client.address</name>
    <value/>
    <tag>OZONE, SCM, REQUIRED</tag>
    <description>
      The address of the Ozone SCM client service. This is a required setting.

      It is a string in the host:port format. The port number is optional
      and defaults to 9860.
    </description>
  </property>
  <property>
    <name>ozone.scm.client.bind.host</name>
    <value>0.0.0.0</value>
    <tag>OZONE, SCM, MANAGEMENT</tag>
    <description>The hostname or IP address used by the SCM client endpoint to
      bind.
      This setting is used by the SCM only and never used by clients.

      The setting can be useful in multi-homed setups to restrict the
      availability of the SCM client service to a specific interface.

      The default is appropriate for most clusters.
    </description>
  </property>
  <property>
    <name>ozone.scm.client.port</name>
    <value>9860</value>
    <tag>OZONE, SCM, MANAGEMENT</tag>
    <description>The port number of the Ozone SCM client service.</description>
  </property>
  <property>
    <name>ozone.scm.keyvalue.container.deletion-choosing.policy</name>
    <value>org.apache.hadoop.ozone.container.common.impl.TopNOrderedContainerDeletionChoosingPolicy</value>
    <tag>OZONE, MANAGEMENT</tag>
    <description>
      The policy used for choosing desired keyvalue containers for block deletion.
      Datanode selects some containers to process block deletion
      in a certain interval defined by ozone.block.deleting.service.interval.
      The number of containers to process in each interval is defined
      by ozone.block.deleting.container.limit.per.interval. This property is
      used to configure the policy applied while selecting containers.
      There are two policies supporting now:
      RandomContainerDeletionChoosingPolicy and
      TopNOrderedContainerDeletionChoosingPolicy.
      org.apache.hadoop.ozone.container.common.impl.RandomContainerDeletionChoosingPolicy
      implements a simply random policy that to return a random list of
      containers.
      org.apache.hadoop.ozone.container.common.impl.TopNOrderedContainerDeletionChoosingPolicy
      implements a policy that choosing top count number of containers in a
      pending-deletion-blocks's num
      based descending order.
    </description>
  </property>
  <property>
    <name>ozone.scm.container.placement.impl</name>
    <value>org.apache.hadoop.hdds.scm.container.placement.algorithms.SCMContainerPlacementRackAware</value>
    <tag>OZONE, MANAGEMENT</tag>
    <description>
      The full name of class which implements
      org.apache.hadoop.hdds.scm.PlacementPolicy.
      The class decides which datanode will be used to host the container replica. If not set,
      org.apache.hadoop.hdds.scm.container.placement.algorithms.SCMContainerPlacementRandom will be used as default
      value.
    </description>
  </property>
  <property>
    <name>ozone.scm.container.placement.ec.impl</name>
    <value>org.apache.hadoop.hdds.scm.container.placement.algorithms.SCMContainerPlacementRackScatter</value>
    <tag>OZONE, MANAGEMENT</tag>
    <description>
      The full name of class which implements
      org.apache.hadoop.hdds.scm.PlacementPolicy.
      The class decides which datanode will be used to host the container replica in EC mode. If not set,
      org.apache.hadoop.hdds.scm.container.placement.algorithms.SCMContainerPlacementRandom will be used as default
      value.
    </description>
  </property>
  <property>
    <name>ozone.scm.pipeline.owner.container.count</name>
    <value>3</value>
    <tag>OZONE, SCM, PIPELINE</tag>
    <description>Number of containers per owner per disk in a pipeline.
    </description>
  </property>
  <property>
    <name>ozone.scm.pipeline.per.metadata.disk</name>
    <value>2</value>
    <tag>OZONE, SCM, PIPELINE</tag>
    <description>Number of pipelines to be created per raft log disk.
    </description>
  </property>
  <property>
  <name>ozone.scm.datanode.pipeline.limit</name>
  <value>2</value>
  <tag>OZONE, SCM, PIPELINE</tag>
  <description>Max number of pipelines per datanode can be engaged in.
    Setting the value to 0 means the pipeline limit per dn will be determined
    by the no of metadata volumes reported per dn.
  </description>
  </property>
  <property>
    <name>ozone.scm.datanode.disallow.same.peers</name>
    <value>false</value>
    <tag>OZONE, SCM, PIPELINE</tag>
    <description>Disallows same set of datanodes to participate in multiple
      pipelines when set to true. Default is set to false.
    </description>
  </property>
  <property>
    <name>ozone.scm.ratis.pipeline.limit</name>
    <value>0</value>
    <tag>OZONE, SCM, PIPELINE</tag>
    <description>Upper limit for how many pipelines can be OPEN in SCM.
      0 as default means there is no limit. Otherwise, the number is the limit
      of max amount of pipelines which are OPEN.
    </description>
  </property>
  <property>
    <name>ozone.scm.pipeline.allocated.timeout</name>
    <value>5m</value>
    <tag>OZONE, SCM, PIPELINE</tag>
    <description>
      Timeout for every pipeline to stay in ALLOCATED stage. When pipeline is created,
      it should be at OPEN stage once pipeline report is successfully received by SCM.
      If a pipeline stays at ALLOCATED longer than the specified period of time,
      it should be scrubbed so that new pipeline can be created.
      This timeout is for how long pipeline can stay at ALLOCATED
      stage until it gets scrubbed.
    </description>
  </property>
  <property>
    <name>ozone.scm.pipeline.leader-choose.policy</name>
    <value>org.apache.hadoop.hdds.scm.pipeline.leader.choose.algorithms.MinLeaderCountChoosePolicy</value>
    <tag>OZONE, SCM, PIPELINE</tag>
    <description>
      The policy used for choosing desired leader for pipeline creation.
      There are two policies supporting now: DefaultLeaderChoosePolicy, MinLeaderCountChoosePolicy.
      org.apache.hadoop.hdds.scm.pipeline.leader.choose.algorithms.DefaultLeaderChoosePolicy
      implements a policy that choose leader without depending on priority.
      org.apache.hadoop.hdds.scm.pipeline.leader.choose.algorithms.MinLeaderCountChoosePolicy
      implements a policy that choose leader which has the minimum exist leader count.
      In the future, we need to add policies which consider:
      1. resource, the datanode with the most abundant cpu and memory can be made the leader
      2. topology, the datanode nearest to the client can be made the leader
    </description>
  </property>
  <property>
    <name>ozone.scm.container.size</name>
    <value>5GB</value>
    <tag>OZONE, PERFORMANCE, MANAGEMENT</tag>
    <description>
      Default container size used by Ozone.
      There are two considerations while picking this number. The speed at which
      a container can be replicated, determined by the network speed and the
      metadata that each container generates. So selecting a large number
      creates less SCM metadata, but recovery time will be more. 5GB is a number
      that maps to quick replication times in gigabit networks, but still
      balances the amount of metadata.
    </description>
  </property>
  <property>
    <name>ozone.scm.container.lock.stripes</name>
    <value>512</value>
    <tag>OZONE, SCM, PERFORMANCE, MANAGEMENT</tag>
    <description>
      The number of stripes created for the container state manager lock.
    </description>
  </property>
  <property>
    <name>ozone.scm.datanode.address</name>
    <value/>
    <tag>OZONE, MANAGEMENT</tag>
    <description>
      The address of the Ozone SCM service used for internal
      communication between the DataNodes and the SCM.

      It is a string in the host:port format. The port number is optional
      and defaults to 9861.

      This setting is optional. If unspecified then the hostname portion
      is picked from the ozone.scm.client.address setting and the
      default service port of 9861 is chosen.
    </description>
  </property>
  <property>
    <name>ozone.scm.datanode.bind.host</name>
    <value/>
    <tag>OZONE, MANAGEMENT</tag>
    <description>
      The hostname or IP address used by the SCM service endpoint to
      bind.
    </description>
  </property>
  <property>
    <name>ozone.scm.datanode.id.dir</name>
    <value/>
    <tag>OZONE, MANAGEMENT</tag>
    <description>The path that datanodes will use to store the datanode ID.
      If this value is not set, then datanode ID is created under the
      metadata directory.
    </description>
  </property>
  <property>
    <name>ozone.scm.datanode.port</name>
    <value>9861</value>
    <tag>OZONE, MANAGEMENT</tag>
    <description>
      The port number of the Ozone SCM service.
    </description>
  </property>
  <property>
    <name>ozone.scm.dead.node.interval</name>
    <value>10m</value>
    <tag>OZONE, MANAGEMENT</tag>
    <description>
      The interval between heartbeats before a node is tagged as dead.
    </description>
  </property>
  <property>
    <name>ozone.scm.handler.count.key</name>
    <value>100</value>
    <tag>OZONE, MANAGEMENT, PERFORMANCE</tag>
    <description>
      The number of RPC handler threads for each SCM service
      endpoint.

      The default is appropriate for small clusters (tens of nodes).

      Set a value that is appropriate for the cluster size. Generally, HDFS
      recommends RPC handler count is set to 20 * log2(Cluster Size) with an
      upper limit of 200. However, SCM will not have the same amount of
      traffic as Namenode, so a value much smaller than that will work well too.
    </description>
  </property>
  <property>
    <name>hdds.heartbeat.interval</name>
    <value>30s</value>
    <tag>OZONE, MANAGEMENT</tag>
    <description>
      The heartbeat interval from a data node to SCM. Yes,
      it is not three but 30, since most data nodes will heart beating via Ratis
      heartbeats. If a client is not able to talk to a data node, it will notify
      OM/SCM eventually. So a 30 second HB seems to work. This assumes that
      replication strategy used is Ratis if not, this value should be set to
      something smaller like 3 seconds.
      ozone.scm.pipeline.close.timeout should also be adjusted accordingly,
      if the default value for this config is not used.
    </description>
  </property>
  <property>
    <name>hdds.recon.heartbeat.interval</name>
    <value>60s</value>
    <tag>OZONE, MANAGEMENT, RECON</tag>
    <description>
      The heartbeat interval from a Datanode to Recon.
    </description>
  </property>
  <property>
    <name>ozone.scm.heartbeat.log.warn.interval.count</name>
    <value>10</value>
    <tag>OZONE, MANAGEMENT</tag>
    <description>
      Defines how frequently we will log the missing of a heartbeat to SCM.
      For example in the default case, we will write a warning message for each
      ten consecutive heartbeats that we miss to SCM. This helps in reducing
      clutter in a data node log, but trade off is that logs will have less of
      this statement.
    </description>
  </property>
  <property>
    <name>ozone.scm.heartbeat.rpc-timeout</name>
    <value>5s</value>
    <tag>OZONE, MANAGEMENT</tag>
    <description>
      Timeout value for the RPC from Datanode to SCM.
    </description>
  </property>
  <property>
    <name>ozone.scm.heartbeat.rpc-retry-count</name>
    <value>15</value>
    <tag>OZONE, MANAGEMENT</tag>
    <description>
      Retry count for the RPC from Datanode to SCM. The rpc-retry-interval
      is 1s by default. Make sure rpc-retry-count * (rpc-timeout +
      rpc-retry-interval) is less than hdds.heartbeat.interval.
    </description>
  </property>
  <property>
    <name>ozone.scm.heartbeat.rpc-retry-interval</name>
    <value>1s</value>
    <tag>OZONE, MANAGEMENT</tag>
    <description>
      Retry interval for the RPC from Datanode to SCM.
      Make sure rpc-retry-count * (rpc-timeout + rpc-retry-interval)
      is less than hdds.heartbeat.interval.
    </description>
  </property>
  <property>
    <name>ozone.scm.heartbeat.thread.interval</name>
    <value>3s</value>
    <tag>OZONE, MANAGEMENT</tag>
    <description>
      When a heartbeat from the data node arrives on SCM, It is queued for
      processing with the time stamp of when the heartbeat arrived. There is a
      heartbeat processing thread inside SCM that runs at a specified interval.
      This value controls how frequently this thread is run.

      There are some assumptions build into SCM such as this value should allow
      the heartbeat processing thread to run at least three times more
      frequently than heartbeats and at least five times more than stale node
      detection time. If you specify a wrong value, SCM will gracefully refuse
      to run. For more info look at the node manager tests in SCM.

      In short, you don't need to change this.
    </description>
  </property>
  <property>
    <name>ozone.scm.http-address</name>
    <value>0.0.0.0:9876</value>
    <tag>OZONE, MANAGEMENT</tag>
    <description>
      The address and the base port where the SCM web ui will listen on.

      If the port is 0 then the server will start on a free port.
    </description>
  </property>
  <property>
    <name>ozone.scm.http-bind-host</name>
    <value>0.0.0.0</value>
    <tag>OZONE, MANAGEMENT</tag>
    <description>
      The actual address the SCM web server will bind to. If this
      optional address is set, it overrides only the hostname portion of
      ozone.scm.http-address.
    </description>
  </property>
  <property>
    <name>ozone.scm.http.enabled</name>
    <value>true</value>
    <tag>OZONE, MANAGEMENT</tag>
    <description>
      Property to enable or disable SCM web ui.
    </description>
  </property>
  <property>
    <name>ozone.scm.https-address</name>
    <value>0.0.0.0:9877</value>
    <tag>OZONE, MANAGEMENT</tag>
    <description>
      The address and the base port where the SCM web UI will listen
      on using HTTPS.

      If the port is 0 then the server will start on a free port.
    </description>
  </property>
  <property>
    <name>ozone.scm.https-bind-host</name>
    <value>0.0.0.0</value>
    <tag>OZONE, MANAGEMENT</tag>
    <description>
      The actual address the SCM web server will bind to using HTTPS.
      If this optional address is set, it overrides only the hostname portion of
      ozone.scm.https-address.
    </description>
  </property>
  <property>
    <name>ozone.scm.names</name>
    <value/>
    <tag>OZONE, REQUIRED</tag>
    <description>
      The value of this property is a set of DNS | DNS:PORT | IP
      Address | IP:PORT. Written as a comma separated string. e.g. scm1,
      scm2:8020, 7.7.7.7:7777.
      This property allows datanodes to discover where SCM is, so that
      datanodes can send heartbeat to SCM.
    </description>
  </property>
  <property>
    <name>ozone.scm.stale.node.interval</name>
    <value>5m</value>
    <tag>OZONE, MANAGEMENT</tag>
    <description>
      The interval for stale node flagging. Please
      see ozone.scm.heartbeat.thread.interval before changing this value.
    </description>
  </property>
  <property>
    <name>ozone.trace.enabled</name>
    <value>false</value>
    <tag>OZONE, DEBUG</tag>
    <description>
      Setting this flag to true dumps the HTTP request/ response in
      the logs. Very useful when debugging REST protocol.
    </description>
  </property>

  <property>
    <name>ozone.key.preallocation.max.blocks</name>
    <value>64</value>
    <tag>OZONE, OM, PERFORMANCE</tag>
    <description>
      While allocating blocks from OM, this configuration limits the maximum
      number of blocks being allocated. This configuration ensures that the
      allocated block response do not exceed rpc payload limit. If client needs
      more space for the write, separate block allocation requests will be made.
    </description>
  </property>

  <property>
    <name>ozone.client.list.cache</name>
    <value>1000</value>
    <tag>OZONE, PERFORMANCE</tag>
    <description>
      Configuration property to configure the cache size of client list calls.
    </description>
  </property>

  <property>
    <name>ozone.server.default.replication</name>
    <value>3</value>
    <tag>OZONE</tag>
    <description>
      Default replication value. The actual number of replications can be
      specified when writing the key. The default is used if replication
      is not specified when creating key or no default replication set at
      bucket. Supported values:
      For Standalone: 1
      For Ratis: 3
      For Erasure Coding(EC) supported format:
      {ECCodec}-{DataBlocks}-{ParityBlocks}-{ChunkSize}
        ECCodec: Codec for encoding stripe. Supported values : XOR, RS (Reed Solomon)
        DataBlocks: Number of data blocks in a stripe.
        ParityBlocks: Number of parity blocks in a stripe.
        ChunkSize: Chunk size in bytes. E.g. 1024k, 2048k etc.
        Supported combinations of {DataBlocks}-{ParityBlocks} : 3-2, 6-3, 10-4
    </description>
  </property>

  <property>
    <name>ozone.server.default.replication.type</name>
    <value>RATIS</value>
    <tag>OZONE</tag>
    <description>
      Default replication type to be used while writing key into ozone. The
      value can be specified when writing the key, default is used when
      nothing is specified when creating key or no default value set at bucket.
      Supported values: RATIS, STAND_ALONE, CHAINED and EC.
    </description>
  </property>

  <property>
    <name>ozone.client.bucket.replication.config.refresh.time.ms</name>
    <value>30000</value>
    <tag>OZONE</tag>
    <description>
      Default time period to refresh the bucket replication config in o3fs
      clients. Until the bucket replication config refreshed, client will
      continue to use existing replication config irrespective of whether bucket
      replication config updated at OM or not.
    </description>
  </property>

  <property>
    <name>hdds.container.close.threshold</name>
    <value>0.9f</value>
    <tag>OZONE, DATANODE</tag>
    <description>
      This determines the threshold to be used for closing a container.
      When the container used percentage reaches this threshold,
      the container will be closed. Value should be a positive, non-zero
      percentage in float notation (X.Yf), with 1.0f meaning 100%.
    </description>
  </property>
  <property>
    <name>ozone.rest.client.http.connection.max</name>
    <value>100</value>
    <tag>OZONE, CLIENT</tag>
    <description>
      This defines the overall connection limit for the connection pool used in
      RestClient.
    </description>
  </property>
  <property>
    <name>ozone.rest.client.http.connection.per-route.max</name>
    <value>20</value>
    <tag>OZONE, CLIENT</tag>
    <description>
      This defines the connection limit per one HTTP route/host. Total max
      connection is limited by ozone.rest.client.http.connection.max property.
    </description>
  </property>

  <property>
    <name>ozone.om.open.key.cleanup.service.interval</name>
    <value>24h</value>
    <tag>OZONE, OM, PERFORMANCE</tag>
    <description>
      A background job that periodically checks open key entries and marks
      expired open keys for deletion. This entry controls the interval of this
      cleanup check. Unit could be defined with postfix (ns,ms,s,m,h,d)
    </description>
  </property>

  <property>
    <name>ozone.om.open.key.cleanup.service.timeout</name>
    <value>300s</value>
    <tag>OZONE, OM, PERFORMANCE</tag>
    <description>A timeout value of open key cleanup service. If this is set
      greater than 0, the service will stop waiting for the open key deleting
      completion after this time. If timeout happens to a large proportion of
      open key deletion, this value needs to be increased or
      ozone.om.open.key.cleanup.limit.per.task should be decreased.
      Unit could be defined with postfix (ns,ms,s,m,h,d)
    </description>
  </property>

  <property>
    <name>ozone.om.open.key.expire.threshold</name>
    <value>7d</value>
    <tag>OZONE, OM, PERFORMANCE</tag>
    <description>
      Controls how long an open key operation is considered active. Specifically, if a key
      has been open longer than the value of this config entry, that open key is considered as
      expired (e.g. due to client crash). Unit could be defined with postfix (ns,ms,s,m,h,d)
    </description>
  </property>

  <property>
    <name>ozone.om.open.key.cleanup.limit.per.task</name>
    <value>1000</value>
    <tag>OZONE, OM, PERFORMANCE</tag>
    <description>
      The maximum number of open keys to be identified as expired and marked
      for deletion by one run of the open key cleanup service on the OM.
      This property is used to throttle the actual number of open key deletions
      on the OM.
    </description>
  </property>

  <property>
    <name>ozone.om.open.mpu.cleanup.service.interval</name>
    <value>24h</value>
    <tag>OZONE, OM, PERFORMANCE</tag>
    <description>
      A background job that periodically checks inactive multipart info
      send multipart upload abort requests for them.
      This entry controls the interval of this
      cleanup check. Unit could be defined with postfix (ns,ms,s,m,h,d)
    </description>
  </property>

  <property>
    <name>ozone.om.open.mpu.cleanup.service.timeout</name>
    <value>300s</value>
    <tag>OZONE, OM, PERFORMANCE</tag>
    <description>
      A timeout value of multipart upload cleanup service. If this is set
      greater than 0, the service will stop waiting for the multipart info abort
      completion after this time. If timeout happens to a large proportion of
      multipart aborts, this value needs to be increased or
      ozone.om.open.key.cleanup.limit.per.task should be decreased.
      Unit could be defined with postfix (ns,ms,s,m,h,d)
    </description>
  </property>

  <property>
    <name>ozone.om.open.mpu.expire.threshold</name>
    <value>30d</value>
    <tag>OZONE, OM, PERFORMANCE</tag>
    <description>
      Controls how long multipart upload is considered active. Specifically, if a multipart info
      has been ongoing longer than the value of this config entry, that multipart info is considered as
      expired (e.g. due to client crash). Unit could be defined with postfix (ns,ms,s,m,h,d)
    </description>
  </property>

  <property>
    <name>ozone.om.open.mpu.parts.cleanup.limit.per.task</name>
    <value>1000</value>
    <tag>OZONE, OM, PERFORMANCE</tag>
    <description>
      The maximum number of parts, rounded up to the nearest
      number of expired multipart upload. This property is used
      to approximately throttle the number of MPU parts sent
      to the OM.
    </description>
  </property>

  <property>
    <name>hdds.rest.rest-csrf.enabled</name>
    <value>false</value>
    <description>
      If true, then enables Object Store REST server protection against
      cross-site request forgery (CSRF).
    </description>
  </property>

  <property>
    <name>hdds.rest.http-address</name>
    <value>0.0.0.0:9880</value>
    <description>The http address of Object Store REST server inside the
      datanode.</description>
  </property>


  <property>
    <name>hdds.rest.netty.high.watermark</name>
    <value>65535</value>
    <description>
      High watermark configuration to Netty for Object Store REST server.
    </description>
  </property>

  <property>
    <name>hdds.rest.netty.low.watermark</name>
    <value>32768</value>
    <description>
      Low watermark configuration to Netty for Object Store REST server.
    </description>
  </property>

  <property>
    <name>hdds.datanode.plugins</name>
    <value/>
    <description>
      Comma-separated list of HDDS datanode plug-ins to be activated when
      HDDS service starts as part of datanode.
    </description>
  </property>
  <property>
    <name>hdds.datanode.storage.utilization.warning.threshold</name>
    <value>0.75</value>
    <tag>OZONE, SCM, MANAGEMENT</tag>
    <description>
      If a datanode overall storage utilization exceeds more than this
      value, a warning will be logged while processing the nodeReport in SCM.
    </description>
  </property>

  <property>
    <name>hdds.datanode.storage.utilization.critical.threshold</name>
    <value>0.95</value>
    <tag>OZONE, SCM, MANAGEMENT</tag>
    <description>
      If a datanode overall storage utilization exceeds more than this
      value, the datanode will be marked out of space.
    </description>
  </property>

  <property>
    <name>hdds.datanode.metadata.rocksdb.cache.size</name>
    <value>64MB</value>
    <tag>OZONE, DATANODE, MANAGEMENT</tag>
    <description>
        Size of the block metadata cache shared among RocksDB instances on each
        datanode. All containers on a datanode will share this cache.
    </description>
  </property>

  <property>
    <name>hdds.command.status.report.interval</name>
    <value>30s</value>
    <tag>OZONE, DATANODE, MANAGEMENT</tag>
    <description>Time interval of the datanode to send status of commands
      executed since last report. Unit could be defined with
      postfix (ns,ms,s,m,h,d)</description>
  </property>
  <property>
    <name>ozone.scm.pipeline.destroy.timeout</name>
    <value>66s</value>
    <tag>OZONE, SCM, PIPELINE</tag>
    <description>
      Once a pipeline is closed, SCM should wait for the above configured time
      before destroying a pipeline.
    </description>
  </property>
  <property>
    <name>ozone.scm.pipeline.creation.interval</name>
    <value>120s</value>
    <tag>OZONE, SCM, PIPELINE</tag>
    <description>
      SCM schedules a fixed interval job using the configured interval to
      create pipelines.
    </description>
  </property>
  <property>
    <name>ozone.scm.pipeline.scrub.interval</name>
    <value>5m</value>
    <tag>OZONE, SCM, PIPELINE</tag>
    <description>
      SCM schedules a fixed interval job using the configured interval to
      scrub pipelines.
    </description>
  </property>
  <property>
    <name>ozone.scm.expired.container.replica.op.scrub.interval</name>
    <value>5m</value>
    <tag>OZONE, SCM, CONTAINER</tag>
    <description>
      SCM schedules a fixed interval job using the configured interval to
      scrub expired container replica operation.
    </description>
  </property>
  <property>
    <name>ozone.scm.pipeline.creation.auto.factor.one</name>
    <value>true</value>
    <tag>OZONE, SCM, PIPELINE</tag>
    <description>
      If enabled, SCM will auto create RATIS factor ONE pipeline.
    </description>
  </property>
  <property>
    <name>hdds.scm.safemode.threshold.pct</name>
    <value>0.99</value>
    <tag>HDDS,SCM,OPERATION</tag>
    <description> % of containers which should have at least one
      reported replica before SCM comes out of safe mode.
    </description>
  </property>

  <property>
    <name>hdds.scm.wait.time.after.safemode.exit</name>
    <value>5m</value>
    <tag>HDDS,SCM,OPERATION</tag>
    <description> After exiting safemode, wait for configured interval of
      time to start replication monitor and cleanup activities of unhealthy
      pipelines.
    </description>
  </property>

  <property>
    <name>hdds.scm.safemode.enabled</name>
    <value>true</value>
    <tag>HDDS,SCM,OPERATION</tag>
    <description>Boolean value to enable or disable SCM safe mode.
    </description>
  </property>

  <property>
    <name>hdds.scm.safemode.min.datanode</name>
    <value>1</value>
    <tag>HDDS,SCM,OPERATION</tag>
    <description>Minimum DataNodes which should be registered to get SCM out of
      safe mode.
    </description>
  </property>

  <property>
    <name>hdds.scm.safemode.pipeline-availability.check</name>
    <value>true</value>
    <tag>HDDS,SCM,OPERATION</tag>
    <description>
      Boolean value to enable pipeline availability check during SCM safe mode.
    </description>
  </property>

  <property>
    <name>hdds.scm.safemode.healthy.pipeline.pct</name>
    <value>0.10</value>
    <tag>HDDS,SCM,OPERATION</tag>
    <description>
      Percentage of healthy pipelines, where all 3 datanodes are reported in the
      pipeline.
    </description>
  </property>

  <property>
    <name>hdds.scm.safemode.atleast.one.node.reported.pipeline.pct</name>
    <value>0.90</value>
    <tag>HDDS,SCM,OPERATION</tag>
    <description>
      Percentage of pipelines, where at least one datanode is reported in the
      pipeline.
    </description>
  </property>

  <property>
    <name>hdds.container.action.max.limit</name>
    <value>20</value>
    <tag>DATANODE</tag>
    <description>
      Maximum number of Container Actions sent by the datanode to SCM in a
      single heartbeat.
    </description>
  </property>

  <property>
    <name>hdds.pipeline.action.max.limit</name>
    <value>20</value>
    <tag>DATANODE</tag>
    <description>
      Maximum number of Pipeline Actions sent by the datanode to SCM in a
      single heartbeat.
    </description>
  </property>
  <property>
    <name>hdds.db.profile</name>
    <value>DISK</value>
    <tag>OZONE, OM, PERFORMANCE</tag>
    <description>This property allows user to pick a configuration
    that tunes the RocksDB settings for the hardware it is running
    on. Right now, we have SSD and DISK as profile options.</description>
  </property>

  <property>
    <name>hdds.datanode.replication.work.dir</name>
    <tag>DATANODE</tag>
    <description>This configuration is deprecated. Temporary sub directory under
      each hdds.datanode.dir will be used during the container replication between
      datanodes to save the downloaded container(in compressed format).
    </description>
  </property>

  <property>
    <name>hdds.scm.safemode.pipeline.creation</name>
    <value>true</value>
    <tag>HDDS,SCM,OPERATION</tag>
    <description>
      Boolean value to enable background pipeline creation in SCM safe mode.
    </description>
  </property>

  <property>
    <name>hdds.scm.kerberos.keytab.file</name>
    <value>/etc/security/keytabs/SCM.keytab</value>
    <tag>SCM, SECURITY, KERBEROS</tag>
    <description> The keytab file used by SCM daemon to login as its service principal.
    </description>
  </property>
  <property>
    <name>hdds.scm.kerberos.principal</name>
    <value>SCM/_HOST@REALM</value>
    <tag>SCM, SECURITY, KERBEROS</tag>
    <description>The SCM service principal. e.g. scm/_HOST@REALM.COM</description>
  </property>
  <property>
    <name>hdds.scm.http.auth.kerberos.principal</name>
    <value>HTTP/_HOST@REALM</value>
    <tag>SCM, SECURITY, KERBEROS</tag>
    <description>
      SCM http server service principal if SPNEGO is enabled for SCM http server.
    </description>
  </property>
  <property>
    <name>hdds.scm.http.auth.kerberos.keytab</name>
    <value>/etc/security/keytabs/HTTP.keytab</value>
    <tag>SCM, SECURITY, KERBEROS</tag>
    <description>
      The keytab file used by SCM http server to login as its service
      principal if SPNEGO is enabled for SCM http server.
    </description>
  </property>

  <property>
    <name>ozone.s3.administrators</name>
    <value/>
    <tag>OZONE, SECURITY</tag>
    <description>
      S3 administrator users delimited by a comma.
      This is the list of users who can access admin only information from s3.
      If this property is empty then ozone.administrators will be able to access all
      s3 information regardless of this setting.
    </description>
  </property>
  <property>
    <name>ozone.s3.administrators.groups</name>
    <value/>
    <tag>OZONE, SECURITY</tag>
    <description>
      S3 administrator groups delimited by a comma.
      This is the list of groups who can access admin only information
      from S3.
      It is enough to either have the name defined in ozone.s3.administrators
      or be directly or indirectly in a group defined in this property.
    </description>
  </property>
  <property>
    <name>ozone.s3g.default.bucket.layout</name>
    <value>OBJECT_STORE</value>
    <tag>OZONE, S3GATEWAY</tag>
    <description>
      The bucket layout that will be used when buckets are created through
      the S3 API.
    </description>
  </property>
  <property>
    <name>ozone.readonly.administrators</name>
    <value/>
    <description>
      Ozone read only admin users delimited by the comma.
      If set, This is the list of users are allowed to read operations skip checkAccess.
    </description>
  </property>

  <property>
    <name>ozone.readonly.administrators.groups</name>
    <value/>
    <description>
      Ozone read only admin groups delimited by the comma.
      If set, This is the list of groups are allowed to read operations skip checkAccess.
    </description>
  </property>

  <property>
    <name>ozone.s3g.volume.name</name>
    <value>s3v</value>
    <tag>OZONE, S3GATEWAY</tag>
    <description>
      The volume name to access through the s3gateway.
    </description>
  </property>
  <property>
    <name>ozone.s3g.domain.name</name>
    <value/>
    <tag>OZONE, S3GATEWAY</tag>
    <description>List of Ozone S3Gateway domain names. If multiple
      domain names to be provided, they should be a "," separated.
      This parameter is only required when virtual host style pattern is
      followed.</description>
  </property>

  <property>
    <name>ozone.s3g.http-address</name>
    <value>0.0.0.0:9878</value>
    <tag>OZONE, S3GATEWAY</tag>
    <description>The address and the base port where the Ozone S3Gateway
      Server will
      listen on.</description>
  </property>

  <property>
    <name>ozone.s3g.http-bind-host</name>
    <value>0.0.0.0</value>
    <tag>OZONE, S3GATEWAY</tag>
    <description>The actual address the HTTP server will bind to. If this optional address
      is set, it overrides only the hostname portion of ozone.s3g.http-address.
      This is useful for making the Ozone S3Gateway HTTP server listen on all
      interfaces by setting it to 0.0.0.0.</description>
  </property>

  <property>
    <name>ozone.s3g.http.enabled</name>
    <value>true</value>
    <tag>OZONE, S3GATEWAY</tag>
    <description>The boolean which enables the Ozone S3Gateway server
      .</description>
  </property>

  <property>
    <name>ozone.s3g.https-address</name>
    <value/>
    <tag>OZONE, S3GATEWAY</tag>
    <description>Ozone S3Gateway serverHTTPS server address and port
      .</description>
  </property>

  <property>
    <name>ozone.s3g.https-bind-host</name>
    <value/>
    <tag>OZONE, S3GATEWAY</tag>
    <description>The actual address the HTTPS server will bind to. If this optional address
      is set, it overrides only the hostname portion of ozone.s3g.https-address.
      This is useful for making the Ozone S3Gateway HTTPS server listen on all
      interfaces by setting it to 0.0.0.0.</description>
  </property>

  <property>
    <name>ozone.s3g.http.auth.kerberos.principal</name>
    <value>HTTP/_HOST@REALM</value>
    <tag>OZONE, S3GATEWAY, SECURITY, KERBEROS</tag>
    <description>The server principal used by Ozone S3Gateway server. This is
      typically set to
      HTTP/_HOST@REALM.TLD The SPNEGO server principal begins with the prefix
      HTTP/ by convention.</description>
  </property>

  <property>
    <name>ozone.s3g.http.auth.kerberos.keytab</name>
    <value>/etc/security/keytabs/HTTP.keytab</value>
    <tag>OZONE, S3GATEWAY, SECURITY, KERBEROS</tag>
    <description>The keytab file used by the S3Gateway server to login as its
      service principal. </description>
  </property>

  <property>
    <name>ozone.s3g.list-keys.shallow.enabled</name>
    <value>true</value>
    <tag>OZONE, S3GATEWAY</tag>
    <description>If this is true, there will be efficiency optimization effects
      when calling s3g list interface with delimiter '/' parameter, especially
      when there are a large number of keys.
    </description>
  </property>

  <property>
    <name>ozone.s3g.secret.http.enabled</name>
    <value>false</value>
    <tag>OZONE, S3GATEWAY</tag>
    <description>The boolean which enables the Ozone S3Gateway Secret endpoint.
    </description>
  </property>
  <property>
    <name>ozone.s3g.secret.http.auth.type</name>
    <value>kerberos</value>
    <tag>S3GATEWAY, SECURITY, KERBEROS</tag>
    <description> simple or kerberos. If kerberos is set, Kerberos SPNEOGO
      will be used for http authentication.
    </description>
  </property>

  <property>
    <name>ozone.om.save.metrics.interval</name>
    <value>5m</value>
    <tag>OZONE, OM</tag>
    <description>Time interval used to store the omMetrics in to a
      file. Background thread periodically stores the OM metrics in to a
      file. Unit could be defined with postfix (ns,ms,s,m,h,d)
    </description>
  </property>
  <property>
    <name>ozone.security.enabled</name>
    <value>false</value>
    <tag>OZONE, SECURITY, KERBEROS</tag>
    <description>True if security is enabled for ozone. When this property is
     true, hadoop.security.authentication should be Kerberos.
    </description>
  </property>
  <property>
    <name>ozone.security.http.kerberos.enabled</name>
    <value>false</value>
    <tag>OZONE, SECURITY, KERBEROS</tag>
    <description>True if Kerberos authentication for Ozone HTTP web consoles
      is enabled using the SPNEGO protocol. When this property is
      true, hadoop.security.authentication should be Kerberos and
      ozone.security.enabled should be set to true.
    </description>
  </property>
  <property>
    <name>ozone.http.filter.initializers</name>
    <value/>
    <tag>OZONE, SECURITY, KERBEROS</tag>
    <description>Set to org.apache.hadoop.security.AuthenticationFilterInitializer
      to enable Kerberos authentication for Ozone HTTP web consoles
      is enabled using the SPNEGO protocol. When this property is
      set, ozone.security.http.kerberos.enabled should be set to true.
    </description>
  </property>


  <property>
    <name>ozone.client.read.timeout</name>
    <value>30s</value>
    <tag>OZONE, CLIENT, MANAGEMENT</tag>
    <description>
      Timeout for ozone grpc client during read.
    </description>
  </property>

  <property>
    <name>ozone.client.ec.grpc.write.timeout</name>
    <value>30s</value>
    <tag>OZONE, CLIENT, MANAGEMENT</tag>
    <description>
      Timeout for ozone ec grpc client during write.
    </description>
  </property>

  <property>
    <name>ozone.om.unflushed.transaction.max.count</name>
    <value>10000</value>
    <tag>OZONE, OM</tag>
    <description>the unflushed transactions here are those requests that have been
      applied to OM state machine but not been flushed to OM rocksdb. when OM meets
      high concurrency-pressure and flushing is not fast enough, too many pending
      requests will be hold in memory and will lead to long GC of OM, which will slow
      down flushing further. there are some cases that flushing is slow, for example,
      1 rocksdb is on a HDD, which has poor IO performance than SSD.
      2 a big compaction is happening internally in rocksdb and write stall of
      rocksdb happens.
      3 long GC, which may caused by other factors.
      the property is to limit the max count of unflushed transactions, so that the
      maximum memory occupied by unflushed transactions is limited.
    </description>
  </property>

  <property>
    <name>ozone.om.lock.fair</name>
    <value>false</value>
    <description>If this is true, the Ozone Manager lock will be used in Fair
      mode, which will schedule threads in the order received/queued. If this is
      false, uses non-fair ordering. See
      java.util.concurrent.locks.ReentrantReadWriteLock
      for more information on fair/non-fair locks.
    </description>
  </property>

  <property>
    <name>ozone.om.ratis.enable</name>
    <value>true</value>
    <tag>OZONE, OM, RATIS, MANAGEMENT</tag>
    <description>Property to enable or disable Ratis server on OM.
    Please note - this is a temporary property to disable OM Ratis server.
    </description>
  </property>

  <property>
    <name>ozone.om.ratis.port</name>
    <value>9872</value>
    <tag>OZONE, OM, RATIS</tag>
    <description>
      The port number of the OzoneManager's Ratis server.
    </description>
  </property>

  <property>
    <name>ozone.om.ratis.rpc.type</name>
    <value>GRPC</value>
    <tag>OZONE, OM, RATIS, MANAGEMENT</tag>
    <description>Ratis supports different kinds of transports like netty, GRPC,
      Hadoop RPC etc. This picks one of those for this cluster.
    </description>
  </property>

  <property>
    <name>ozone.om.ratis.storage.dir</name>
    <value/>
    <tag>OZONE, OM, STORAGE, MANAGEMENT, RATIS</tag>
    <description>This directory is used for storing OM's Ratis metadata like
      logs. If this is not set then default metadata dirs is used. A warning
      will be logged if this not set. Ideally, this should be mapped to a
      fast disk like an SSD.
      If undefined, OM ratis storage dir will fallback to ozone.metadata.dirs.
      This fallback approach is not recommended for production environments.
    </description>
  </property>

  <property>
    <name>ozone.om.ratis.segment.size</name>
    <value>4MB</value>
    <tag>OZONE, OM, RATIS, PERFORMANCE</tag>
    <description>The size of the raft segment used by Apache Ratis on OM.
      (4 MB by default)
    </description>
  </property>

  <property>
    <name>ozone.om.ratis.segment.preallocated.size</name>
    <value>4MB</value>
    <tag>OZONE, OM, RATIS, PERFORMANCE</tag>
    <description>The size of the buffer which is preallocated for raft segment
      used by Apache Ratis on OM.(4 MB by default)
    </description>
  </property>

  <property>
    <name>ozone.om.ratis.log.appender.queue.num-elements</name>
    <value>1024</value>
    <tag>OZONE, DEBUG, OM, RATIS</tag>
    <description>Number of operation pending with Raft's Log Worker.
    </description>
  </property>
  <property>
    <name>ozone.om.ratis.log.appender.queue.byte-limit</name>
    <value>32MB</value>
    <tag>OZONE, DEBUG, OM, RATIS</tag>
    <description>Byte limit for Raft's Log Worker queue.
    </description>
  </property>
  <property>
    <name>ozone.om.ratis.log.purge.gap</name>
    <value>1000000</value>
    <tag>OZONE, OM, RATIS</tag>
    <description>The minimum gap between log indices for Raft server to purge
      its log segments after taking snapshot.
    </description>
  </property>
  <property>
    <name>ozone.om.ratis.log.purge.upto.snapshot.index</name>
    <value>true</value>
    <tag>OZONE, OM, RATIS</tag>
    <description>
      Enable/disable Raft server to purge its log up to the snapshot index
      after taking snapshot.
    </description>
  </property>
  <property>
    <name>ozone.om.ratis.log.purge.preservation.log.num</name>
    <value>0</value>
    <tag>OZONE, OM, RATIS</tag>
    <description>
      The number of latest Raft logs to not be purged after taking snapshot.
    </description>
  </property>
  <property>
    <name>ozone.om.ratis.server.request.timeout</name>
    <value>3s</value>
    <tag>OZONE, OM, RATIS, MANAGEMENT</tag>
    <description>The timeout duration for OM's ratis server request .</description>
  </property>

  <property>
    <name>ozone.om.ratis.server.retry.cache.timeout</name>
    <value>600000ms</value>
    <tag>OZONE, OM, RATIS, MANAGEMENT</tag>
    <description>Retry Cache entry timeout for OM's ratis server.</description>
  </property>

  <property>
    <name>ozone.om.ratis.minimum.timeout</name>
    <value>5s</value>
    <tag>OZONE, OM, RATIS, MANAGEMENT</tag>
    <description>The minimum timeout duration for OM's Ratis server rpc.
    </description>
  </property>

  <property>
    <name>ozone.om.leader.election.minimum.timeout.duration</name>
    <value>5s</value>
    <tag>OZONE, OM, RATIS, MANAGEMENT, DEPRECATED</tag>
    <description>DEPRECATED. Leader election timeout uses ratis
      rpc timeout which can be set via ozone.om.ratis.minimum.timeout.
    </description>
  </property>

  <property>
    <name>ozone.om.ratis.server.leaderelection.pre-vote </name>
    <value>true</value>
    <tag>OZONE, OM, RATIS, MANAGEMENT</tag>
    <description>Enable/disable OM HA leader election pre-vote phase.
    </description>
  </property>

  <property>
    <name>ozone.om.ratis.server.failure.timeout.duration</name>
    <value>120s</value>
    <tag>OZONE, OM, RATIS, MANAGEMENT</tag>
    <description>The timeout duration for ratis server failure detection,
      once the threshold has reached, the ratis state machine will be informed
      about the failure in the ratis ring.
    </description>
  </property>

  <property>
    <name>ozone.om.ratis.snapshot.dir</name>
    <value/>
    <tag>OZONE, OM, STORAGE, MANAGEMENT, RATIS</tag>
    <description>This directory is used for storing OM's snapshot
      related files like the ratisSnapshotIndex and DB checkpoint from leader
      OM.
      If undefined, OM snapshot dir will fallback to ozone.metadata.dirs.
      This fallback approach is not recommended for production environments.
    </description>
  </property>
  <property>
    <name>ozone.om.ratis.snapshot.max.total.sst.size</name>
    <value>100000000</value>
    <tag>OZONE, OM, RATIS</tag>
    <description>
      Max size of SST files in OM Ratis Snapshot tarball.
    </description>
  </property>
  <property>
    <name>ozone.om.snapshot.provider.socket.timeout</name>
    <value>5000s</value>
    <tag>OZONE, OM, HA, MANAGEMENT</tag>
    <description>
      Socket timeout for HTTP call made by OM Snapshot Provider to request
      OM snapshot from OM Leader.
    </description>
  </property>
  <property>
    <name>ozone.om.snapshot.provider.connection.timeout</name>
    <value>5000s</value>
    <tag>OZONE, OM, HA, MANAGEMENT</tag>
    <description>
      Connection timeout for HTTP call made by OM Snapshot Provider to request
      OM snapshot from OM Leader.
    </description>
  </property>
  <property>
    <name>ozone.om.snapshot.provider.request.timeout</name>
    <value>300000ms</value>
    <tag>OZONE, OM, HA, MANAGEMENT</tag>
    <description>
      Connection request timeout for HTTP call made by OM Snapshot Provider to
      request OM snapshot from OM Leader.
    </description>
  </property>

  <property>
    <name>ozone.om.fs.snapshot.max.limit</name>
    <value>1000</value>
    <tag>OZONE, OM, MANAGEMENT</tag>
    <description>
      The maximum number of filesystem snapshot allowed in an Ozone Manager.
    </description>
  </property>

  <property>
    <name>ozone.acl.authorizer.class</name>
    <value>org.apache.hadoop.ozone.security.acl.OzoneAccessAuthorizer</value>
    <tag>OZONE, SECURITY, ACL</tag>
    <description>Acl authorizer for Ozone.
    </description>
  </property>
  <property>
    <name>ozone.acl.enabled</name>
    <value>false</value>
    <tag>OZONE, SECURITY, ACL</tag>
    <description>Key to enable/disable ozone acls.</description>
  </property>
  <property>
    <name>ozone.om.kerberos.keytab.file</name>
    <value>/etc/security/keytabs/OM.keytab</value>
    <tag>OZONE, SECURITY, KERBEROS</tag>
    <description> The keytab file used by OzoneManager daemon to login as its
      service principal. The principal name is configured with
      ozone.om.kerberos.principal.
    </description>
  </property>
  <property>
    <name>ozone.om.kerberos.principal</name>
    <value>OM/_HOST@REALM</value>
    <tag>OZONE, SECURITY, KERBEROS</tag>
    <description>The OzoneManager service principal. Ex om/_HOST@REALM.COM</description>
  </property>
  <property>
    <name>ozone.om.http.auth.kerberos.principal</name>
    <value>HTTP/_HOST@REALM</value>
    <tag>OZONE, SECURITY, KERBEROS</tag>
    <description>
      Ozone Manager http server service principal if SPNEGO is enabled for om http server.
    </description>
  </property>
  <property>
    <name>ozone.om.http.auth.kerberos.keytab</name>
    <value>/etc/security/keytabs/HTTP.keytab</value>
    <tag>OZONE, SECURITY, KERBEROS</tag>
    <description>
      The keytab file used by OM http server to login as its service
      principal if SPNEGO is enabled for om http server.
    </description>
  </property>
  <property>
    <name>hdds.key.len</name>
    <value>2048</value>
    <tag>SCM, HDDS, X509, SECURITY</tag>
    <description>
      SCM CA key length.  This is an algorithm-specific metric, such as modulus length, specified in number of bits.
    </description>
  </property>
  <property>
    <name>hdds.key.dir.name</name>
    <value>keys</value>
    <tag>SCM, HDDS, X509, SECURITY</tag>
    <description>
      Directory to store public/private key for SCM CA. This is relative to ozone/hdds meteadata dir.
    </description>
  </property>
  <property>
    <name>hdds.block.token.expiry.time</name>
    <value>1d</value>
    <tag>OZONE, HDDS, SECURITY, TOKEN</tag>
    <description>
      Default value for expiry time of block token. This
      setting supports multiple time unit suffixes as described in
      dfs.heartbeat.interval. If no suffix is specified, then milliseconds is
      assumed.
    </description>
  </property>

  <property>
    <name>hdds.block.token.enabled</name>
    <value>false</value>
    <tag>OZONE, HDDS, SECURITY, TOKEN</tag>
    <description>True if block tokens are enabled, else false.</description>
  </property>
  <property>
    <name>hdds.container.token.enabled</name>
    <value>false</value>
    <tag>OZONE, HDDS, SECURITY, TOKEN</tag>
    <description>True if container tokens are enabled, else false.</description>
  </property>
  <property>
    <name>hdds.x509.file.name</name>
    <value>certificate.crt</value>
    <tag>OZONE, HDDS, SECURITY</tag>
    <description>Certificate file name.</description>
  </property>
  <property>
    <name>hdds.grpc.tls.provider</name>
    <value>OPENSSL</value>
    <tag>OZONE, HDDS, SECURITY, TLS</tag>
    <description>HDDS GRPC server TLS provider.</description>
  </property>
  <property>
    <name>hdds.grpc.tls.enabled</name>
    <value>false</value>
    <tag>OZONE, HDDS, SECURITY, TLS</tag>
    <description>If HDDS GRPC server TLS is enabled.</description>
  </property>
  <property>
    <name>hdds.x509.default.duration</name>
    <value>P365D</value>
    <tag>OZONE, HDDS, SECURITY</tag>
    <description>Default duration for which x509 certificates issued by SCM are
      valid. The formats accepted are based on the ISO-8601 duration format
      PnDTnHnMn.nS</description>
  </property>
  <property>
    <name>hdds.x509.renew.grace.duration</name>
    <value>P28D</value>
    <tag>OZONE, HDDS, SECURITY</tag>
    <description>Duration of the grace period within which a certificate should be
      * renewed before the current one expires. Default is 28 days.
    </description>
  </property>
  <property>
    <name>hdds.x509.dir.name</name>
    <value>certs</value>
    <tag>OZONE, HDDS, SECURITY</tag>
    <description>X509 certificate directory name.</description>
  </property>
  <property>
    <name>hdds.x509.max.duration</name>
    <value>P1865D</value>
    <tag>OZONE, HDDS, SECURITY</tag>
    <description>Max time for which certificate issued by SCM CA are valid.
      This duration is used for self-signed root cert and scm sub-ca certs
      issued by root ca. The formats accepted are based on the ISO-8601
      duration format PnDTnHnMn.nS
    </description>
  </property>
  <property>
    <name>hdds.x509.signature.algorithm</name>
    <value>SHA256withRSA</value>
    <tag>OZONE, HDDS, SECURITY</tag>
    <description>X509 signature certificate.</description>
  </property>
  <property>
    <name>hdds.container.replication.compression</name>
    <value>NO_COMPRESSION</value>
    <tag>OZONE, HDDS, DATANODE</tag>
    <description>Compression algorithm used for closed container replication.
      Possible chooices include NO_COMPRESSION, GZIP, SNAPPY, LZ4, ZSTD
    </description>
  </property>
  <property>
    <name>hdds.x509.rootca.certificate.file</name>
    <value></value>
    <description>Path to an external CA certificate. The file format is expected
      to be pem. This certificate is used when initializing SCM to create
      a root certificate authority. By default, a self-signed certificate is
      generated instead. Note that this certificate is only used for Ozone's
      internal communication, and it does not affect the certificates used for
      HTTPS protocol at WebUIs as they can be configured separately.
    </description>
  </property>
  <property>
    <name>hdds.x509.rootca.private.key.file</name>
    <value></value>
    <description>Path to an external private key. The file format is expected
      to be pem. This private key is later used when initializing SCM to sign
      certificates as the root certificate authority. When not specified a
      private and public key is generated instead.
      These keys are only used for Ozone's internal communication, and it does
      not affect the HTTPS protocol at WebUIs as they can be configured
      separately.
    </description>
  </property>
  <property>
    <name>hdds.x509.rootca.public.key.file</name>
    <value></value>
    <description>Path to an external public key. The file format is expected
      to be pem. This public key is later used when initializing SCM to sign
      certificates as the root certificate authority.
      When only the private key is specified the public key is read from the
      external certificate. Note that this is only used for Ozone's internal
      communication, and it does not affect the HTTPS protocol at WebUIs as
      they can be configured separately.
    </description>
  </property>
  <property>
    <name>hdds.x509.ca.rotation.check.interval</name>
    <value>P1D</value>
    <tag>OZONE, HDDS, SECURITY</tag>
    <description>Check interval of whether internal root certificate is going
      to expire and needs to start rotation or not. Default is 1 day. The property
      value should be less than the value of property hdds.x509.renew.grace.duration.
    </description>
  </property>
  <property>
    <name>hdds.x509.ca.rotation.time-of-day</name>
    <value>02:00:00</value>
    <tag>OZONE, HDDS, SECURITY</tag>
    <description>Time of day to start the rotation. Default 02:00 AM to avoid impacting
      daily workload. The supported format is 'hh:mm:ss', representing hour, minute,
      and second.
    </description>
  </property>
  <property>
    <name>hdds.x509.ca.rotation.ack.timeout</name>
    <value>PT15M</value>
    <tag>OZONE, HDDS, SECURITY</tag>
    <description>Max time that SCM leader will wait for the rotation preparation acks before it believes the rotation
      is failed. Default is 15 minutes.
    </description>
  </property>
  <property>
    <name>hdds.x509.ca.rotation.enabled</name>
    <value>false</value>
    <tag>OZONE, HDDS, SECURITY</tag>
    <description>Whether auto root CA and sub CA certificate rotation is enabled or not. Default is disabled.
    </description>
  </property>
  <property>
    <name>hdds.x509.rootca.certificate.polling.interval</name>
    <value>PT2h</value>
    <description>Interval to use for polling in certificate clients for a new
      root ca certificate. Every time the specified time duration elapses,
      the clients send a request to the SCMs to see if a new root ca
      certificate was generated. Once there is a change, the system
      automatically adds the new root ca to the clients'
      trust stores and requests a new certificate to be signed.
    </description>
  </property>
  <property>
    <name>hdds.x509.expired.certificate.check.interval</name>
    <value>P1D</value>
    <description>Interval to use for removing expired certificates. A background
      task to remove expired certificates from the scm metadata store is
      scheduled to run at the rate this configuration option specifies.
    </description>
  </property>
  <property>
    <name>ozone.scm.security.handler.count.key</name>
    <value>2</value>
    <tag>OZONE, HDDS, SECURITY</tag>
    <description>Threads configured for SCMSecurityProtocolServer.</description>
  </property>
  <property>
    <name>ozone.scm.security.service.address</name>
    <value/>
    <tag>OZONE, HDDS, SECURITY</tag>
    <description>Address of SCMSecurityProtocolServer.</description>
  </property>
  <property>
    <name>ozone.scm.security.service.bind.host</name>
    <value>0.0.0.0</value>
    <tag>OZONE, HDDS, SECURITY</tag>
    <description>SCM security server host.</description>
  </property>
  <property>
    <name>ozone.scm.security.service.port</name>
    <value>9961</value>
    <tag>OZONE, HDDS, SECURITY</tag>
    <description>SCM security server port.</description>
  </property>
  <property>
    <name>ozone.scm.service.ids</name>
    <value></value>
    <tag>OZONE, SCM, HA</tag>
    <description>
      Comma-separated list of SCM service Ids. This property allows the client
      to figure out quorum of OzoneManager address.
    </description>
  </property>
  <property>
    <name>ozone.scm.default.service.id</name>
    <value></value>
    <tag>OZONE, SCM, HA</tag>
    <description>
      Service ID of the SCM. If this is not set fall back to
      ozone.scm.service.ids to find the service ID it belongs to.
    </description>
  </property>
  <property>
    <name>ozone.scm.nodes.EXAMPLESCMSERVICEID</name>
    <value></value>
    <tag>OZONE, SCM, HA</tag>
    <description>
      Comma-separated list of SCM node Ids for a given SCM service ID (eg.
      EXAMPLESCMSERVICEID). The SCM service ID should be the value (one of the
      values if there are multiple) set for the parameter ozone.scm.service.ids.

      Unique identifiers for each SCM Node, delimited by commas. This will be
      used by SCMs in HA setup to determine all the SCMs
      belonging to the same SCM in the cluster. For example, if you
      used “scmService1” as the SCM service ID previously, and you wanted to
      use “scm1”, “scm2” and "scm3" as the individual IDs of the SCMs,
      you would configure a property ozone.scm.nodes.scmService1, and its value
      "scm1,scm2,scm3".
    </description>
  </property>
  <property>
    <name>ozone.scm.node.id</name>
    <value></value>
    <tag>OZONE, SCM, HA</tag>
    <description>
      The ID of this SCM node. If the SCM node ID is not configured it
      is determined automatically by matching the local node's address
      with the configured address.

      If node ID is not deterministic from the configuration, then it is set
      to the scmId from the SCM version file.
    </description>
  </property>
  <property>
    <name>ozone.scm.primordial.node.id</name>
    <value></value>
    <tag>OZONE, SCM, HA</tag>
    <description>
      optional config, if being set will cause scm --init to only take effect on
      the specific node and ignore scm --bootstrap cmd.
      Similarly, scm --init will be ignored on the non-primordial scm nodes.
      The config can either be set equal to the hostname or the node id of any
      of the scm nodes.
      With the config set, applications/admins can safely execute init and
      bootstrap commands safely on all scm instances.

      If a cluster is upgraded from non-ratis to ratis based SCM, scm --init
      needs to re-run for switching from
      non-ratis based SCM to ratis-based SCM on the primary node.
    </description>
  </property>
  <property>
    <name>ozone.scm.skip.bootstrap.validation</name>
    <value>false</value>
    <tag>OZONE, SCM, HA</tag>
    <description>
      optional config, the config when set to true skips the clusterId
      validation from leader scm during bootstrap
    </description>
  </property>

  <property>
    <name>ozone.scm.ratis.port</name>
    <value>9894</value>
    <tag>OZONE, SCM, HA, RATIS</tag>
    <description>
      The port number of the SCM's Ratis server.
    </description>
  </property>

  <property>
    <name>ozone.scm.grpc.port</name>
    <value>9895</value>
    <tag>OZONE, SCM, HA, RATIS</tag>
    <description>
      The port number of the SCM's grpc server.
    </description>
  </property>

  <property>
    <name>hdds.metadata.dir</name>
    <value/>
    <tag>X509, SECURITY</tag>
    <description>
      Absolute path to HDDS metadata dir.
    </description>
  </property>
  <property>
    <name>hdds.priv.key.file.name</name>
    <value>private.pem</value>
    <tag>X509, SECURITY</tag>
    <description>
      Name of file which stores private key generated for SCM CA.
    </description>
  </property>
  <property>
    <name>hdds.public.key.file.name</name>
    <value>public.pem</value>
    <tag>X509, SECURITY</tag>
    <description>
      Name of file which stores public key generated for SCM CA.
    </description>
  </property>
  <property>
    <name>ozone.manager.delegation.remover.scan.interval</name>
    <value>3600000</value>
    <description>
      Time interval after which ozone secret manger scans for expired
      delegation token.
    </description>
  </property>
  <property>
    <name>ozone.manager.delegation.token.renew-interval</name>
    <value>1d</value>
    <description>
      Default time interval after which ozone delegation token will
      require renewal before any further use.
    </description>
  </property>
  <property>
    <name>ozone.manager.delegation.token.max-lifetime</name>
    <value>7d</value>
    <description>
      Default max time interval after which ozone delegation token will
      not be renewed.
    </description>
  </property>

  <property>
    <name>ozone.fs.iterate.batch-size</name>
    <value>100</value>
    <tag>OZONE, OZONEFS</tag>
    <description>
      Iterate batch size of delete when use BasicOzoneFileSystem.
    </description>
  </property>

  <property>
    <name>fs.trash.classname</name>
    <value>org.apache.hadoop.ozone.om.TrashPolicyOzone</value>
    <tag>OZONE, OZONEFS, CLIENT</tag>
    <description>
      Trash Policy to be used.
    </description>
  </property>

  <property>
    <name>ozone.manager.db.checkpoint.transfer.bandwidthPerSec</name>
    <value>0</value>
    <tag>OZONE</tag>
    <description>
      Maximum bandwidth used for Ozone Manager DB checkpoint download through
      the servlet.
    </description>
  </property>

  <property>
    <name>ozone.freon.http-address</name>
    <value>0.0.0.0:9884</value>
    <tag>OZONE, MANAGEMENT</tag>
    <description>
      The address and the base port where the FREON web ui will listen on.
      If the port is 0 then the server will start on a free port.
    </description>
  </property>
  <property>
    <name>ozone.freon.http-bind-host</name>
    <value>0.0.0.0</value>
    <tag>OZONE, MANAGEMENT</tag>
    <description>
      The actual address the Freon web server will bind to. If this
      optional address is set, it overrides only the hostname portion of
      ozone.freon.http-address.
    </description>
  </property>
  <property>
    <name>ozone.freon.http.enabled</name>
    <value>true</value>
    <tag>OZONE, MANAGEMENT</tag>
    <description>
      Property to enable or disable FREON web ui.
    </description>
  </property>
  <property>
    <name>ozone.freon.https-address</name>
    <value>0.0.0.0:9885</value>
    <tag>OZONE, MANAGEMENT</tag>
    <description>
      The address and the base port where the Freon web server will listen
      on using HTTPS.
      If the port is 0 then the server will start on a free port.
    </description>
  </property>
  <property>
    <name>ozone.freon.https-bind-host</name>
    <value>0.0.0.0</value>
    <tag>OZONE, MANAGEMENT</tag>
    <description>
      The actual address the Freon web server will bind to using HTTPS.
      If this optional address is set, it overrides only the hostname portion of
      ozone.freon.http-address.
    </description>
  </property>
  <property>
    <name>ozone.freon.http.auth.kerberos.principal</name>
    <value>HTTP/_HOST@REALM</value>
    <tag>SECURITY</tag>
    <description>
     Security principal used by freon.
    </description>
  </property>
  <property>
    <name>ozone.freon.http.auth.kerberos.keytab</name>
    <value>/etc/security/keytabs/HTTP.keytab</value>
    <tag>SECURITY</tag>
    <description>
       Keytab used by Freon.
    </description>
  </property>
  <property>
    <name>hdds.security.client.datanode.container.protocol.acl</name>
    <value>*</value>
    <tag>SECURITY</tag>
    <description>
      Comma separated list of users and groups allowed to access
      client datanode container protocol.
    </description>
  </property>
  <property>
    <name>hdds.security.client.scm.block.protocol.acl</name>
    <value>*</value>
    <tag>SECURITY</tag>
    <description>
      Comma separated list of users and groups allowed to access
      client scm block protocol.
    </description>
  </property>
  <property>
    <name>hdds.security.client.scm.certificate.protocol.acl</name>
    <value>*</value>
    <tag>SECURITY</tag>
    <description>
      Comma separated list of users and groups allowed to access
      client scm certificate protocol.
    </description>
  </property>
  <property>
    <name>hdds.security.client.scm.container.protocol.acl</name>
    <value>*</value>
    <tag>SECURITY</tag>
    <description>
      Comma separated list of users and groups allowed to access
      client scm container protocol.
    </description>
  </property>
  <property>
    <name>hdds.security.client.scm.secretkey.om.protocol.acl</name>
    <value>*</value>
    <tag>SECURITY</tag>
    <description>
      Comma separated list of users and groups allowed to access
      client scm secret key protocol for om.
    </description>
  </property>
  <property>
    <name>hdds.security.client.scm.secretkey.scm.protocol.acl</name>
    <value>*</value>
    <tag>SECURITY</tag>
    <description>
      Comma separated list of users and groups allowed to access
      client scm secret key protocol for om.
    </description>
  </property>
  <property>
    <name>hdds.security.client.scm.secretkey.datanode.protocol.acl</name>
    <value>*</value>
    <tag>SECURITY</tag>
    <description>
      Comma separated list of users and groups allowed to access
      client scm secret key protocol for datanodes.
    </description>
  </property>
  <property>
    <name>ozone.om.security.client.protocol.acl</name>
    <value>*</value>
    <tag>SECURITY</tag>
    <description>
      Comma separated list of users and groups allowed to access
      client ozone manager protocol.
    </description>
  </property>
  <property>
    <name>ozone.om.security.admin.protocol.acl</name>
    <value>*</value>
    <tag>SECURITY</tag>
    <description>
      Comma separated list of users and groups allowed to access ozone
      manager admin protocol.
    </description>
  </property>

  <property>
    <name>hdds.datanode.http.auth.kerberos.principal</name>
    <value>HTTP/_HOST@REALM</value>
    <tag>HDDS, SECURITY, MANAGEMENT, KERBEROS</tag>
    <description>
      The kerberos principal for the datanode http server.
    </description>
  </property>
  <property>
    <name>hdds.datanode.http.auth.kerberos.keytab</name>
    <value>/etc/security/keytabs/HTTP.keytab</value>
    <tag>HDDS, SECURITY, MANAGEMENT, KERBEROS</tag>
    <description>
      The kerberos keytab file for datanode http server
    </description>
  </property>
  <property>
    <name>hdds.datanode.http-address</name>
    <value>0.0.0.0:9882</value>
    <tag>HDDS, MANAGEMENT</tag>
    <description>
      The address and the base port where the Datanode web ui will listen on.
      If the port is 0 then the server will start on a free port.
    </description>
  </property>
  <property>
    <name>hdds.datanode.http-bind-host</name>
    <value>0.0.0.0</value>
    <tag>HDDS, MANAGEMENT</tag>
    <description>
      The actual address the Datanode web server will bind to. If this
      optional address is set, it overrides only the hostname portion of
      hdds.datanode.http-address.
    </description>
  </property>
  <property>
    <name>hdds.datanode.http.enabled</name>
    <value>true</value>
    <tag>HDDS, MANAGEMENT</tag>
    <description>
      Property to enable or disable Datanode web ui.
    </description>
  </property>
  <property>
    <name>hdds.datanode.https-address</name>
    <value>0.0.0.0:9883</value>
    <tag>HDDS, MANAGEMENT, SECURITY</tag>
    <description>
      The address and the base port where the Datanode web UI will listen
      on using HTTPS.

      If the port is 0 then the server will start on a free port.
    </description>
  </property>
  <property>
    <name>hdds.datanode.https-bind-host</name>
    <value>0.0.0.0</value>
    <tag>HDDS, MANAGEMENT, SECURITY</tag>
    <description>
      The actual address the Datanode web server will bind to using HTTPS.
      If this optional address is set, it overrides only the hostname portion of
      hdds.datanode.http-address.
    </description>
  </property>
  <property>
    <name>hdds.datanode.client.address</name>
    <value/>
    <tag>OZONE, HDDS, MANAGEMENT</tag>
    <description>
      The address of the Ozone Datanode client service.
      It is a string in the host:port format.
    </description>
  </property>
  <property>
    <name>hdds.datanode.client.bind.host</name>
    <value>0.0.0.0</value>
    <tag>OZONE, HDDS, MANAGEMENT</tag>
    <description>
      The hostname or IP address used by the Datanode client service
      endpoint to bind.
    </description>
  </property>
  <property>
    <name>hdds.datanode.client.port</name>
    <value>19864</value>
    <tag>OZONE, HDDS, MANAGEMENT</tag>
    <description>
      The port number of the Ozone Datanode client service.
    </description>
  </property>
  <property>
    <name>hdds.datanode.handler.count</name>
    <value>1</value>
    <tag>OZONE, HDDS, MANAGEMENT</tag>
    <description>
      The number of RPC handler threads for Datanode client
      service endpoints.
    </description>
  </property>
  <property>
    <name>ozone.client.failover.max.attempts</name>
    <value>500</value>
    <description>
      Expert only. Ozone RpcClient attempts talking to each OzoneManager
      ipc.client.connect.max.retries (default = 10) number of times before
      failing over to another OzoneManager, if available. This parameter
      represents the number of times the client will failover before giving
      up. This value is kept high so that client does not give up trying to
      connect to OMs easily.
    </description>
  </property>
  <property>
    <name>ozone.client.wait.between.retries.millis</name>
    <value>2000</value>
    <description>
      Expert only. The time to wait, in milliseconds, between retry attempts
      to contact OM. Wait time increases linearly if same OM is retried
      again. If retrying on multiple OMs proxies in round robin fashion, the
      wait time is introduced after all the OM proxies have been attempted once.
    </description>
  </property>
  <property>
    <name>ozone.om.admin.protocol.max.retries</name>
    <value>20</value>
    <tag>OM, MANAGEMENT</tag>
    <description>
      Expert only. The maximum number of retries for Ozone Manager Admin
      protocol on each OM.
    </description>
  </property>
  <property>
    <name>ozone.om.admin.protocol.wait.between.retries</name>
    <value>1000</value>
    <tag>OM, MANAGEMENT</tag>
    <description>
      Expert only. The time to wait, in milliseconds, between retry attempts
      for Ozone Manager Admin protocol.
    </description>
  </property>
  <property>
    <name>ozone.om.transport.class</name>
    <value>org.apache.hadoop.ozone.om.protocolPB.Hadoop3OmTransportFactory</value>
    <tag>OM, MANAGEMENT</tag>
    <description>
      Property to determine the transport protocol for the client to Ozone Manager channel.
    </description>
  </property>
  <property>
    <name>ozone.recon.http.enabled</name>
    <value>true</value>
    <tag>RECON, MANAGEMENT</tag>
    <description>
      Property to enable or disable Recon web user interface.
    </description>
  </property>
  <property>
    <name>ozone.recon.http-address</name>
    <value>0.0.0.0:9888</value>
    <tag>RECON, MANAGEMENT</tag>
    <description>
      The address and the base port where the Recon web UI will listen on.

      If the port is 0, then the server will start on a free port. However, it
      is best to specify a well-known port, so it is easy to connect and see
      the Recon management UI.
    </description>
  </property>
  <property>
    <name>ozone.recon.http-bind-host</name>
    <value>0.0.0.0</value>
    <tag>RECON, MANAGEMENT</tag>
    <description>
      The actual address the Recon server will bind to. If this optional
      the address is set, it overrides only the hostname portion of
      ozone.recon.http-address.
    </description>
  </property>
  <property>
    <name>ozone.recon.https-bind-host</name>
    <value>0.0.0.0</value>
    <tag>RECON, MANAGEMENT, SECURITY</tag>
    <description>
      The actual address the Recon web server will bind to using HTTPS.
      If this optional address is set, it overrides only the hostname portion of
      ozone.recon.https-address.
    </description>
  </property>
  <property>
    <name>ozone.recon.https-address</name>
    <value>0.0.0.0:9889</value>
    <tag>RECON, MANAGEMENT, SECURITY</tag>
    <description>
      The address and the base port where the Recon web UI will listen
      on using HTTPS. If the port is 0 then the server will start on a free
      port.
    </description>
  </property>
  <property>
    <name>ozone.recon.http.auth.kerberos.keytab</name>
    <value>/etc/security/keytabs/HTTP.keytab</value>
    <tag>RECON, SECURITY, KERBEROS</tag>
    <description>
      The keytab file for HTTP Kerberos authentication in Recon.
    </description>
  </property>
  <property>
    <name>ozone.recon.http.auth.kerberos.principal</name>
    <value>HTTP/_HOST@REALM</value>
    <tag>RECON, SECURITY, KERBEROS</tag>
    <description>The server principal used by Ozone Recon server. This is
      typically set to HTTP/_HOST@REALM.TLD The SPNEGO server principal
      begins with the prefix HTTP/ by convention.
    </description>
  </property>
  <property>
    <name>ozone.recon.administrators</name>
    <value/>
    <tag>RECON, SECURITY</tag>
    <description>
      Recon administrator users delimited by a comma.
      This is the list of users who can access admin only information from recon.
      Users defined in ozone.administrators will always be able to access all
      recon information regardless of this setting.
    </description>
  </property>
  <property>
    <name>ozone.recon.administrators.groups</name>
    <value/>
    <tag>RECON, SECURITY</tag>
    <description>
      Recon administrator groups delimited by a comma.
      This is the list of groups who can access admin only information
      from recon.
      It is enough to either have the name defined in ozone.recon.administrators
      or be directly or indirectly in a group defined in this property.
    </description>
  </property>
  <property>
    <name>hdds.datanode.http.auth.type</name>
    <value>simple</value>
    <tag>DATANODE, SECURITY, KERBEROS</tag>
    <description> simple or kerberos. If kerberos is set, Kerberos SPNEOGO
      will be used for http authentication.
    </description>
  </property>
  <property>
    <name>ozone.freon.http.auth.type</name>
    <value>simple</value>
    <tag>FREON, SECURITY</tag>
    <description> simple or kerberos. If kerberos is set, Kerberos SPNEOGO
      will be used for http authentication.
    </description>
  </property>
  <property>
    <name>ozone.om.http.auth.type</name>
    <value>simple</value>
    <tag>OM, SECURITY, KERBEROS</tag>
    <description> simple or kerberos. If kerberos is set, Kerberos SPNEOGO
      will be used for http authentication.
    </description>
  </property>
  <property>
    <name>hdds.scm.http.auth.type</name>
    <value>simple</value>
    <tag>OM, SECURITY, KERBEROS</tag>
    <description> simple or kerberos. If kerberos is set, Kerberos SPNEOGO
      will be used for http authentication.
    </description>
  </property>
  <property>
    <name>ozone.recon.http.auth.type</name>
    <value>simple</value>
    <tag>RECON, SECURITY, KERBEROS</tag>
    <description> simple or kerberos. If kerberos is set, Kerberos SPNEOGO
      will be used for http authentication.
    </description>
  </property>
  <property>
    <name>ozone.s3g.http.auth.type</name>
    <value>simple</value>
    <tag>S3GATEWAY, SECURITY, KERBEROS</tag>
    <description> simple or kerberos. If kerberos is set, Kerberos SPNEOGO
      will be used for http authentication.
    </description>
  </property>
  <property>
    <name>ozone.recon.db.dir</name>
    <value/>
    <tag>OZONE, RECON, STORAGE, PERFORMANCE</tag>
    <description>
      Directory where the Recon Server stores its metadata. This should
      be specified as a single directory. If the directory does not
      exist then the Recon will attempt to create it.

      If undefined, then the Recon will log a warning and fallback to
      ozone.metadata.dirs. This fallback approach is not recommended for
      production environments.
    </description>
  </property>
  <property>
    <name>ozone.recon.db.dirs.permissions</name>
    <value>750</value>
    <description>
      Permissions for the metadata directories for Recon. The
      permissions can either be octal or symbolic. If the default permissions are not set
      then the default value of 750 will be used.
    </description>
  </property>
  <property>
    <name>ozone.scm.network.topology.schema.file</name>
    <value>network-topology-default.xml</value>
    <tag>OZONE, MANAGEMENT</tag>
    <description>
      The schema file defines the ozone network topology. We currently support
      xml(default) and yaml format. Refer to the samples in the topology
      awareness document for xml and yaml topology definition samples.
    </description>
  </property>
  <property>
    <name>ozone.network.topology.aware.read</name>
    <value>true</value>
    <tag>OZONE, PERFORMANCE</tag>
    <description>
      Whether to enable topology aware read to improve the read performance.
    </description>
  </property>
  <property>
    <name>ozone.recon.om.db.dir</name>
  <value/>
  <tag>OZONE, RECON, STORAGE</tag>
  <description>
    Directory where the Recon Server stores its OM snapshot DB. This should
    be specified as a single directory. If the directory does not
    exist then the Recon will attempt to create it.

    If undefined, then the Recon will log a warning and fallback to
    ozone.metadata.dirs. This fallback approach is not recommended for
    production environments.
  </description>
</property>
  <property>
    <name>ozone.recon.om.connection.request.timeout</name>
    <value>5000</value>
    <tag>OZONE, RECON, OM</tag>
    <description>
      Connection request timeout in milliseconds for HTTP call made by Recon to
      request OM DB snapshot.
    </description>
  </property>
  <property>
    <name>ozone.recon.om.connection.timeout</name>
    <value>5s</value>
    <tag>OZONE, RECON, OM</tag>
    <description>
      Connection timeout for HTTP call in milliseconds made by Recon to request
      OM snapshot.
    </description>
  </property>
  <property>
    <name>ozone.recon.scm.connection.request.timeout</name>
    <value>5s</value>
    <tag>OZONE, RECON, SCM</tag>
    <description>
      Connection request timeout in milliseconds for HTTP call made by Recon to
      request SCM DB snapshot.
    </description>
  </property>
  <property>
    <name>ozone.recon.scm.connection.timeout</name>
    <value>5s</value>
    <tag>OZONE, RECON, SCM</tag>
    <description>
      Connection timeout for HTTP call in milliseconds made by Recon to request
      SCM snapshot.
    </description>
  </property>
  <property>
    <name>ozone.recon.om.socket.timeout</name>
    <value>5s</value>
    <tag>OZONE, RECON, OM</tag>
    <description>
      Socket timeout in milliseconds for HTTP call made by Recon to request
      OM snapshot.
    </description>
  </property>
  <property>
    <name>ozone.recon.om.snapshot.task.initial.delay</name>
    <value>1m</value>
    <tag>OZONE, RECON, OM</tag>
    <description>
      Initial delay in MINUTES by Recon to request OM DB Snapshot.
    </description>
  </property>
  <property>
    <name>ozone.recon.om.snapshot.task.interval.delay</name>
    <value>10m</value>
    <tag>OZONE, RECON, OM</tag>
    <description>
      Interval in MINUTES by Recon to request OM DB Snapshot.
    </description>
  </property>
  <property>
    <name>ozone.recon.om.snapshot.task.flush.param</name>
    <value>false</value>
    <tag>OZONE, RECON, OM</tag>
    <description>
      Request to flush the OM DB before taking checkpoint snapshot.
    </description>
  </property>
  <property>
    <name>recon.om.delta.update.limit</name>
    <value>2000</value>
    <tag>OZONE, RECON</tag>
    <description>
      Recon each time get a limited delta updates from OM.
      The actual fetched data might be larger than this limit.
    </description>
  </property>
  <property>
    <name>ozone.om.delta.update.data.size.max.limit</name>
    <value>1024MB</value>
    <tag>OM, MANAGEMENT</tag>
    <description>
      Recon get a limited delta updates from OM periodically since sequence number.
      Based on sequence number passed, OM DB delta update may have large number of
      log files and each log batch data may be huge depending on frequent writes and
      updates by ozone client, so to avoid increase in heap memory, this config is used
      as limiting factor of default 1 GB while preparing DB updates object.
    </description>
  </property>
  <property>
    <name>recon.om.delta.update.loop.limit</name>
    <value>10</value>
    <tag>OZONE, RECON</tag>
    <description>
      The sync between Recon and OM consists of several small
      fetch loops.
    </description>
  </property>
  <property>
    <name>ozone.recon.scm.container.threshold</name>
    <value>100</value>
    <tag>OZONE, RECON, SCM</tag>
    <description>
      Threshold value for the difference in number of containers
      in SCM and RECON.
    </description>
  </property>
  <property>
    <name>ozone.recon.scm.snapshot.enabled</name>
    <value>true</value>
    <tag>OZONE, RECON, SCM</tag>
    <description>
      If enabled, SCM DB Snapshot is taken by Recon.
    </description>
  </property>
  <property>
    <name>hdds.tracing.enabled</name>
    <value>false</value>
    <tag>OZONE, HDDS</tag>
    <description>
      If enabled, tracing information is sent to tracing server.
    </description>
  </property>
  <property>
    <name>ozone.recon.task.thread.count</name>
    <value>1</value>
    <tag>OZONE, RECON</tag>
    <description>
      The number of Recon Tasks that are waiting on updates from OM.
    </description>
  </property>
  <property>
    <name>ozone.scm.datanode.admin.monitor.interval</name>
    <value>30s</value>
    <tag>SCM</tag>
    <description>
      This sets how frequently the datanode admin monitor runs to check for
      nodes added to the admin workflow or removed from it. The progress
      of decommissioning and entering maintenance nodes is also checked to see
      if they have completed.
    </description>
  </property>
  <property>
    <name>ozone.scm.datanode.admin.monitor.logging.limit</name>
    <value>1000</value>
    <tag>SCM</tag>
    <description>
      When a node is checked for decommission or maintenance, this setting
      controls how many degraded containers are logged on each pass. The limit
      is applied separately for each type of container, ie under-replicated and
      unhealthy will each have their own limit.
    </description>
  </property>
  <property>
    <name>ozone.client.list.trash.keys.max</name>
    <value>1000</value>
    <tag>OZONE, CLIENT</tag>
    <description>
      The maximum number of keys to return for a list trash request.
    </description>
  </property>
  <property>
    <name>ozone.http.basedir</name>
    <value/>
    <tag>OZONE, OM, SCM, MANAGEMENT</tag>
    <description>
      The base dir for HTTP Jetty server to extract contents. If this property
      is not configured, by default, Jetty will create a directory inside the
      directory named by the ${ozone.metadata.dirs}/webserver. While in production environment,
      it's strongly suggested instructing Jetty to use a different parent directory by
      setting this property to the name of the desired parent directory. The value of the
      property will be used to set Jetty context attribute 'org.eclipse.jetty.webapp.basetempdir'.
      The directory named by this property must exist and be writeable.
    </description>
  </property>
  <property>
    <name>ozone.http.policy</name>
    <value>HTTP_ONLY</value>
    <tag>OZONE, SECURITY, MANAGEMENT</tag>
    <description>Decide if HTTPS(SSL) is supported on Ozone
      This configures the HTTP endpoint for Ozone daemons:
      The following values are supported:
      - HTTP_ONLY : Service is provided only on http
      - HTTPS_ONLY : Service is provided only on https
      - HTTP_AND_HTTPS : Service is provided both on http and https
    </description>
  </property>
  <property>
    <name>ozone.https.client.need-auth</name>
    <tag>OZONE, SECURITY, MANAGEMENT</tag>
    <value>false</value>
    <description>
      Whether SSL client certificate authentication is required
    </description>
  </property>
  <property>
    <name>ozone.https.client.keystore.resource</name>
    <tag>OZONE, SECURITY, MANAGEMENT</tag>
    <value>ssl-client.xml</value>
    <description>
      Resource file from which ssl client keystore
      information will be extracted
    </description>
  </property>
  <property>
    <name>ozone.https.server.keystore.resource</name>
    <tag>OZONE, SECURITY, MANAGEMENT</tag>
    <value>ssl-server.xml</value>
    <description>Resource file from which ssl server keystore
      information will be extracted
    </description>
  </property>
  <property>
    <name>ozone.s3g.client.buffer.size</name>
    <tag>OZONE, S3GATEWAY</tag>
    <value>4KB</value>
    <description>
      The size of the buffer which is for read block. (4KB by default).
    </description>
  </property>
  <property>
    <name>ssl.server.keystore.keypassword</name>
    <tag>OZONE, SECURITY, MANAGEMENT</tag>
    <value/>
    <description>Keystore key password for HTTPS SSL configuration
    </description>
  </property>
  <property>
    <name>ssl.server.keystore.location</name>
    <tag>OZONE, SECURITY, MANAGEMENT</tag>
    <value/>
    <description>
      Keystore location for HTTPS SSL configuration
    </description>
  </property>
  <property>
    <name>ssl.server.keystore.password</name>
    <tag>OZONE, SECURITY, MANAGEMENT</tag>
    <value/>
    <description>
      Keystore password for HTTPS SSL configuration
    </description>
  </property>
  <property>
    <name>ssl.server.truststore.location</name>
    <tag>OZONE, SECURITY, MANAGEMENT</tag>
    <value/>
    <description>
      Truststore location for HTTPS SSL configuration
    </description>
  </property>
  <property>
    <name>ssl.server.truststore.password</name>
    <tag>OZONE, SECURITY, MANAGEMENT</tag>
    <value/>
    <description>
      Truststore password for HTTPS SSL configuration
    </description>
  </property>
  <property>
    <name>hdds.datanode.ratis.server.request.timeout</name>
    <tag>OZONE, DATANODE</tag>
    <value>2m</value>
    <description>
      Timeout for the request submitted directly to Ratis in datanode.
    </description>
  </property>
  <property>
    <name>ozone.om.keyname.character.check.enabled</name>
    <tag>OZONE, OM</tag>
    <value>false</value>
    <description>If true, then enable to check if the key name
      contains illegal characters when creating/renaming key.
      For the definition of illegal characters, follow the
      rules in Amazon S3's object key naming guide.
    </description>
  </property>

  <property>
    <name>ozone.om.enable.filesystem.paths</name>
    <tag>OZONE, OM</tag>
    <value>false</value>
    <description>If true, key names will be interpreted as file system paths.
      "/" will be treated as a special character and paths will be normalized
      and must follow Unix filesystem path naming conventions. This flag will
      be helpful when objects created by S3G need to be accessed using OFS/O3Fs.
      If false, it will fallback to default behavior of Key/MPU create
      requests where key paths are not normalized and any intermediate
      directories will not be created or any file checks happens to check
      filesystem semantics.
    </description>
  </property>

  <property>
    <name>ozone.om.key.path.lock.enabled</name>
    <tag>OZONE, OM</tag>
    <value>false</value>
    <description>Defaults to false. If true, the fine-grained KEY_PATH_LOCK
      functionality is enabled. If false, it is disabled.
    </description>
  </property>

  <property>
    <name>ozone.client.key.provider.cache.expiry</name>
    <tag>OZONE, CLIENT, SECURITY</tag>
    <value>10d</value>
    <description>Ozone client security key provider cache expiration time.
    </description>
  </property>

  <property>
    <name>ozone.scm.info.wait.duration</name>
    <tag>OZONE, SCM, OM</tag>
    <value>10m</value>
    <description> Maximum amount of duration OM/SCM waits to get Scm Info/Scm
      signed cert during OzoneManager init/SCM bootstrap.
    </description>
  </property>

  <property>
    <name>ozone.scm.ca.list.retry.interval</name>
    <tag>OZONE, SCM, OM, DATANODE</tag>
    <value>10s</value>
    <description>SCM client wait duration between each retry to get Scm CA
      list. OM/Datanode obtain CA list during startup, and wait
      for the CA List size to be matched with SCM node count size plus
      1. (Additional one certificate is root CA certificate). If the received
      CA list size is not matching with expected count, this is the duration
      used to wait before making next attempt to get CA list.
    </description>
  </property>

  <property>
    <name>ozone.client.key.latest.version.location</name>
    <tag>OZONE, CLIENT</tag>
    <value>true</value>
    <description>Ozone client gets the latest version location.
    </description>
  </property>

  <property>
    <name>ozone.network.flexible.fqdn.resolution.enabled</name>
    <tag>OZONE, SCM, OM</tag>
    <value>false</value>
    <description>SCM, OM hosts will be able to resolve itself based on its host
      name instead of fqdn. It is useful for deploying to kubernetes
      environment, during the initial launching time when
      [pod_name].[service_name] is not resolvable yet because of the probe.
    </description>
  </property>

  <property>
    <name>ozone.network.jvm.address.cache.enabled</name>
    <tag>OZONE, SCM, OM, DATANODE</tag>
    <value>true</value>
    <description>Disable the jvm network address cache. In environment such as
      kubernetes, IPs of instances of scm, om and datanodes can be changed.
      Disabling this cache helps to quickly resolve the fqdn's to the new IPs.
    </description>
  </property>

  <property>
    <name>ozone.directory.deleting.service.interval</name>
    <value>1m</value>
    <tag>OZONE, PERFORMANCE, OM</tag>
    <description>Time interval of the directory deleting service. It runs on OM
      periodically and cleanup orphan directory and its sub-tree. For every
      orphan directory it deletes the sub-path tree structure(dirs/files). It
      sends sub-files to KeyDeletingService to deletes its blocks. Unit could
      be defined with postfix (ns,ms,s,m,h,d)
    </description>
  </property>
  <property>
    <name>ozone.path.deleting.limit.per.task</name>
    <value>6000</value>
    <tag>OZONE, PERFORMANCE, OM</tag>
    <description>A maximum number of paths(dirs/files) to be deleted by
      directory deleting service per time interval.
    </description>
  </property>
  <property>
    <name>ozone.snapshot.filtering.limit.per.task</name>
    <value>2</value>
    <tag>OZONE, PERFORMANCE, OM</tag>
    <description>A maximum number of snapshots to be filtered by
      sst filtering service per time interval.
    </description>
  </property>
  <property>
    <name>ozone.snapshot.deleting.limit.per.task</name>
    <value>10</value>
    <tag>OZONE, PERFORMANCE, OM</tag>
    <description>The maximum number of snapshots that would be reclaimed by
      Snapshot Deleting Service per run.
    </description>
  </property>
  <property>
    <name>ozone.snapshot.filtering.service.interval</name>
    <value>1m</value>
    <tag>OZONE, PERFORMANCE, OM</tag>
    <description>Time interval of the SST File filtering service from Snapshot.
    </description>
  </property>
  <property>
    <name>ozone.om.snapshot.checkpoint.dir.creation.poll.timeout</name>
    <value>20s</value>
    <tag>OZONE, PERFORMANCE, OM</tag>
    <description>
      Max poll timeout for snapshot dir exists check performed before loading a snapshot in cache.
      Unit defaults to millisecond if a unit is not specified.
    </description>
  </property>
  <property>
    <name>ozone.sst.filtering.service.timeout</name>
    <value>300000ms</value>
    <tag>OZONE, PERFORMANCE,OM</tag>
    <description>A timeout value of sst filtering service.
    </description>
  </property>

  <property>
    <name>ozone.filesystem.snapshot.enabled</name>
    <value>true</value>
    <tag>OZONE, OM</tag>
    <description>
      Enables Ozone filesystem snapshot feature if set to true on the OM side.
      Disables it otherwise.
    </description>
  </property>

  <property>
    <name>ozone.snapshot.deleting.service.timeout</name>
    <value>300s</value>
    <tag>OZONE, PERFORMANCE, OM</tag>
    <description>
      Timeout value for SnapshotDeletingService.
    </description>
  </property>

  <property>
    <name>ozone.snapshot.deleting.service.interval</name>
    <value>30s</value>
    <tag>OZONE, PERFORMANCE, OM</tag>
    <description>
      The time interval between successive SnapshotDeletingService
      thread run.
    </description>
  </property>

  <property>
    <name>ozone.scm.event.ContainerReport.thread.pool.size</name>
    <value>10</value>
    <tag>OZONE, SCM</tag>
    <description>Thread pool size configured to process container reports.
    </description>
  </property>

  <property>
    <name>ozone.scm.datanode.ratis.volume.free-space.min</name>
    <value>1GB</value>
    <tag>OZONE, DATANODE</tag>
    <description>Minimum amount of storage space required for each ratis
      volume on a datanode to hold a new pipeline.
      Datanodes with all its ratis volumes with space under this value
      will not be allocated a pipeline or container replica.
    </description>
  </property>
  <property>
    <name>ozone.scm.ha.ratis.storage.dir</name>
    <value></value>
    <tag>OZONE, SCM, HA, RATIS</tag>
    <description>Storage directory used by SCM to write Ratis logs.</description>
  </property>
  <property>
    <name>ozone.scm.ha.ratis.rpc.type</name>
    <value>GRPC</value>
    <tag>SCM, OZONE, HA, RATIS</tag>
    <description>Ratis supports different kinds of transports like
      netty, GRPC， Hadoop RPC etc. This picks one of those for
      this cluster.
    </description>
  </property>
  <property>
    <name>ozone.scm.ha.ratis.segment.size</name>
    <value>4MB</value>
    <tag>SCM, OZONE, HA, RATIS</tag>
    <description>The size of the raft segment used by Apache Ratis on
      SCM. (4 MB by default)
    </description>
  </property>
  <property>
    <name>ozone.scm.ha.ratis.segment.preallocated.size</name>
    <value>4MB</value>
    <tag>SCM, OZONE, HA, RATIS</tag>
    <description>The size of the buffer which is preallocated for
      raft segment used by Apache Ratis on SCM.(4 MB by default)
    </description>
  </property>
  <property>
    <name>ozone.scm.ha.ratis.log.appender.queue.byte-limit</name>
    <value>32MB</value>
    <tag>SCM, OZONE, HA, RATIS</tag>
    <description>Byte limit for Raft's Log Worker queue.</description>
  </property>
  <property>
    <name>ozone.scm.ha.ratis.log.appender.queue.num-elements</name>
    <value>1024</value>
    <tag>SCM, OZONE, HA, RATIS</tag>
    <description>Number of operation pending with Raft's Log Worker.
    </description>
  </property>
  <property>
    <name>ozone.scm.ha.ratis.log.purge.enabled</name>
    <value>false</value>
    <tag>SCM, OZONE, HA, RATIS</tag>
    <description>whether enable raft log purge.</description>
  </property>
  <property>
    <name>ozone.scm.ha.ratis.log.purge.gap</name>
    <value>1000000</value>
    <tag>SCM, OZONE, HA, RATIS</tag>
    <description>The minimum gap between log indices for Raft server to
      purge its log segments after taking snapshot.
    </description>
  </property>
  <property>
    <name>ozone.scm.ha.ratis.snapshot.threshold</name>
    <value>1000</value>
    <tag>SCM, OZONE, HA, RATIS</tag>
    <description>The threshold to trigger a Ratis taking snapshot
      operation for SCM.
    </description>
  </property>
  <property>
    <name>ozone.scm.ha.ratis.request.timeout</name>
    <value>30s</value>
    <tag>SCM, OZONE, HA, RATIS</tag>
    <description>The timeout duration for SCM's Ratis server RPC.</description>
  </property>
  <property>
    <name>ozone.scm.ha.ratis.server.retry.cache.timeout</name>
    <value>60s</value>
    <tag>SCM, OZONE, HA, RATIS</tag>
    <description>Retry Cache entry timeout for SCM's Ratis server.</description>
  </property>
  <property>
    <name>ozone.scm.ha.ratis.leader.election.timeout</name>
    <value>5s</value>
    <tag>SCM, OZONE, HA, RATIS</tag>
    <description>The minimum timeout duration for SCM ratis leader
      election. Default is 1s.</description>
  </property>
  <property>
    <name>ozone.scm.ha.ratis.server.leaderelection.pre-vote</name>
    <value>true</value>
    <tag>SCM, OZONE, HA, RATIS</tag>
    <description>Enable/disable SCM HA leader election pre-vote phase.</description>
  </property>
  <property>
    <name>ozone.scm.ha.ratis.leader.ready.wait.timeout</name>
    <value>60s</value>
    <tag>SCM, OZONE, HA, RATIS</tag>
    <description>The minimum timeout duration for waiting for
      leader readiness.</description>
  </property>
  <property>
    <name>ozone.scm.ha.ratis.leader.ready.check.interval</name>
    <value>2s</value>
    <tag>SCM, OZONE, HA, RATIS</tag>
    <description>The interval between ratis server performing
      a leader readiness check.
    </description>
  </property>
  <property>
    <name>ozone.scm.ha.ratis.server.failure.timeout.duration</name>
    <value>120s</value>
    <tag>SCM, OZONE, HA, RATIS</tag>
    <description>The timeout duration for ratis server failure
      detection, once the threshold has reached, the ratis state
      machine will be informed about the failure in the ratis ring.
    </description>
  </property>
  <property>
    <name>ozone.scm.ha.ratis.snapshot.dir</name>
    <value></value>
    <tag>SCM, OZONE, HA, RATIS</tag>
    <description>The ratis snapshot dir location.</description>
  </property>
  <property>
    <name>ozone.scm.ha.grpc.deadline.interval</name>
    <value>30m</value>
    <tag>SCM, OZONE, HA, RATIS</tag>
    <description>Deadline for SCM DB checkpoint interval.</description>
  </property>
  <property>
    <name>ozone.scm.close.container.wait.duration</name>
    <value>150s</value>
    <tag>SCM, OZONE, RECON</tag>
    <description>Wait duration before which close container
      is send to DN.</description>
  </property>
  <property>
    <name>ozone.scm.ha.ratis.server.snapshot.creation.gap</name>
    <value>1024</value>
    <tag>SCM, OZONE</tag>
    <description>Raft snapshot gap index after which snapshot can be taken.</description>
  </property>
  <property>
    <name>ozone.scm.ha.dbtransactionbuffer.flush.interval</name>
    <value>600s</value>
    <tag>SCM, OZONE</tag>
    <description>Wait duration for flush of buffered transaction.</description>
  </property>


  <property>
    <name>ozone.s3g.kerberos.keytab.file</name>
    <value>/etc/security/keytabs/s3g.keytab</value>
    <tag>OZONE, SECURITY, KERBEROS, S3GATEWAY</tag>
    <description> The keytab file used by S3Gateway daemon to login as its
      service principal. The principal name is configured with
      ozone.s3g.kerberos.principal.
    </description>
  </property>
  <property>
    <name>ozone.s3g.kerberos.principal</name>
    <value>s3g/_HOST@REALM</value>
    <tag>OZONE, SECURITY, KERBEROS, S3GATEWAY</tag>
    <description>The S3Gateway service principal.
      Ex: s3g/_HOST@REALM.COM</description>
  </property>
  <property>
    <name>hdds.container.checksum.verification.enabled</name>
    <value>true</value>
    <tag>OZONE, DATANODE</tag>
    <description> To enable/disable checksum verification of the
      containers.
    </description>
  </property>

  <property>
    <name>hadoop.http.idle_timeout.ms</name>
    <value>60000</value>
    <tag>OZONE, PERFORMANCE, S3GATEWAY</tag>
    <description>
      OM/SCM/DN/S3GATEWAY Server connection timeout in milliseconds.
    </description>
  </property>
  <property>
    <name>ozone.om.grpc.maximum.response.length</name>
    <value>134217728</value>
    <tag>OZONE, OM, S3GATEWAY</tag>
    <description>
      OM/S3GATEWAY OMRequest, OMResponse over grpc max message length (bytes).
    </description>
  </property>

  <property>
    <name>ozone.om.grpc.read.thread.num</name>
    <value>32</value>
    <tag>OZONE, OM, S3GATEWAY</tag>
    <description>
      OM grpc server read thread pool core thread size.
    </description>
  </property>

  <property>
    <name>ozone.om.grpc.bossgroup.size</name>
    <value>8</value>
    <tag>OZONE, OM, S3GATEWAY</tag>
    <description>
      OM grpc server netty boss event group size.
    </description>
  </property>

  <property>
    <name>ozone.om.grpc.workergroup.size</name>
    <value>32</value>
    <tag>OZONE, OM, S3GATEWAY</tag>
    <description>
      OM grpc server netty worker event group size.
    </description>
  </property>

  <property>
    <name>ozone.default.bucket.layout</name>
    <value/>
    <tag>OZONE, MANAGEMENT</tag>
    <description>
      Default bucket layout used by Ozone Manager during bucket creation when a client does not specify the
      bucket layout option. Supported values are OBJECT_STORE and FILE_SYSTEM_OPTIMIZED.
      OBJECT_STORE: This layout allows the bucket to behave as a pure object store and will not allow
      interoperability between S3 and FS APIs.
      FILE_SYSTEM_OPTIMIZED: This layout allows the bucket to support atomic rename/delete operations and
      also allows interoperability between S3 and FS APIs. Keys written via S3 API with a "/" delimiter
      will create intermediate directories.
    </description>
  </property>

  <property>
    <name>ozone.client.max.ec.stripe.write.retries</name>
    <value>10</value>
    <tag>CLIENT</tag>
    <description>
      When EC stripe write failed, client will request to allocate new block group and write the failed stripe into new
      block group. If the same stripe failure continued in newly acquired block group also, then it will retry by
      requesting to allocate new block group again. This configuration is used to limit these number of retries. By
      default the number of retries are 10.
    </description>
  </property>

  <property>
    <name>ozone.client.ec.grpc.retries.enabled</name>
    <value>true</value>
    <tag>CLIENT</tag>
    <description>
      To enable Grpc client retries for EC.
    </description>
  </property>

  <property>
    <name>ozone.client.ec.grpc.retries.max</name>
    <value>3</value>
    <tag>CLIENT</tag>
    <description>
      The maximum attempts GRPC client makes before failover.
    </description>
  </property>

  <property>
    <name>ozone.audit.log.debug.cmd.list.omaudit</name>
    <value></value>
    <tag>OM</tag>
    <description>
      A comma separated list of OzoneManager commands that are written to the OzoneManager audit logs only if the audit
      log level is debug. Ex: "ALLOCATE_BLOCK,ALLOCATE_KEY,COMMIT_KEY".
    </description>
  </property>

  <property>
    <name>ozone.audit.log.debug.cmd.list.scmaudit</name>
    <value></value>
    <tag>SCM</tag>
    <description>
      A comma separated list of SCM commands that are written to the SCM audit logs only if the audit
      log level is debug. Ex: "GET_VERSION,REGISTER,SEND_HEARTBEAT".
    </description>
  </property>

  <property>
    <name>ozone.audit.log.debug.cmd.list.dnaudit</name>
    <value></value>
    <tag>DATANODE</tag>
    <description>
      A comma separated list of Datanode commands that are written to the DN audit logs only if the audit
      log level is debug. Ex: "CREATE_CONTAINER,READ_CONTAINER,UPDATE_CONTAINER".
    </description>
  </property>

  <property>
    <name>ozone.om.multitenancy.enabled</name>
    <value>false</value>
    <tag>OZONE, OM</tag>
    <description>Enable S3 Multi-Tenancy. If disabled, all S3 multi-tenancy requests are rejected.
    </description>
  </property>

  <property>
    <name>ozone.om.multitenancy.ranger.sync.interval</name>
    <value>10m</value>
    <tag>OZONE, OM</tag>
    <description>
      Determines how often the Multi-Tenancy Ranger background sync thread
      service should run. Background thread periodically checks
      Ranger policies and roles created by Multi-Tenancy feature.
      And overwrites them if obvious discrepancies are detected.
      Value should be set with a unit suffix (ns,ms,s,m,h,d)
    </description>
  </property>

  <property>
    <name>ozone.om.multitenancy.ranger.sync.timeout</name>
    <value>10s</value>
    <tag>OZONE, OM</tag>
    <description>
      The timeout for each Multi-Tenancy Ranger background sync thread run.
      If the timeout has been reached, a warning message will be logged.
    </description>
  </property>

  <property>
    <name>ozone.client.fs.default.bucket.layout</name>
    <value>FILE_SYSTEM_OPTIMIZED</value>
    <tag>OZONE, CLIENT</tag>
    <description>
      Default bucket layout value used when buckets are created using OFS.
      Supported values are LEGACY and FILE_SYSTEM_OPTIMIZED.
      FILE_SYSTEM_OPTIMIZED: This layout allows the bucket to support atomic rename/delete operations and
      also allows interoperability between S3 and FS APIs. Keys written via S3 API with a "/" delimiter
      will create intermediate directories.
    </description>
  </property>
    <property>
    <name>ozone.om.namespace.s3.strict</name>
    <value>true</value>
    <tag>OZONE, OM</tag>
    <description>
      Ozone namespace should follow S3 naming rule by default.
      However this parameter allows the namespace to support non-S3 compatible characters.
    </description>
  </property>

  <property>
    <name>ozone.om.container.location.cache.size</name>
    <value>100000</value>
    <tag>OZONE, OM</tag>
    <description>
      The size of the container locations cache in Ozone Manager. This cache allows Ozone Manager to populate
      block locations in key-read responses without calling SCM, thus increases Ozone Manager read performance.
    </description>
  </property>

  <property>
    <name>ozone.om.container.location.cache.ttl</name>
    <value>360m</value>
    <tag>OZONE, OM</tag>
    <description>
      The time to live for container location cache in Ozone.
    </description>
  </property>

  <property>
    <name>ozone.om.enable.ofs.shared.tmp.dir</name>
    <value>false</value>
    <tag>OZONE, OM</tag>
    <description>
      Enable shared ofs tmp directory ofs://tmp.  Allows a root tmp
      directory with sticky-bit behaviour.
    </description>
  </property>

  <property>
    <name>ozone.fs.listing.page.size</name>
    <value>1024</value>
    <tag>OZONE, CLIENT</tag>
    <description>
      Listing page size value used by client for listing number of items on fs related sub-commands output.
      Kindly set this config value responsibly to avoid high resource usage. Maximum value restricted is 5000 for
      optimum performance.
    </description>
  </property>

  <property>
    <name>ozone.fs.listing.page.size.max</name>
    <value>5000</value>
    <tag>OZONE, OM</tag>
    <description>
      Maximum listing page size value enforced by server for listing items on fs related sub-commands output. Kindly set
      this config value responsibly to avoid high resource usage. Maximum value restricted is 5000 for
      optimum performance.
    </description>
  </property>

  <property>
    <name>ozone.recon.nssummary.flush.db.max.threshold</name>
    <value>150000</value>
    <tag>OZONE, RECON, PERFORMANCE</tag>
    <description>
      Maximum threshold number of entries to hold in memory for NSSummary task in hashmap before flushing to
      recon rocks DB namespaceSummaryTable
    </description>
  </property>

  <property>
    <name>ozone.recon.containerkey.flush.db.max.threshold</name>
    <value>150000</value>
    <tag>OZONE, RECON, PERFORMANCE</tag>
    <description>
      Maximum threshold number of entries to hold in memory for Container Key Mapper task in hashmap before flushing to
      recon rocks DB containerKeyTable
    </description>
  </property>
    
  <property>
    <name>ozone.recon.heatmap.provider</name>
    <value></value>
    <tag>OZONE, RECON</tag>
    <description>
      Fully qualified heatmap provider implementation class name. If this value is not set,
      then HeatMap feature will be disabled and not exposed in Recon UI. Please refer Ozone doc for more details
      regarding the implementation of "org.apache.hadoop.ozone.recon.heatmap.IHeatMapProvider" interface.
    </description>
  </property>

  <property>
    <name>ozone.recon.heatmap.enable</name>
    <value>false</value>
    <tag>OZONE, RECON</tag>
    <description>
      To enable/disable recon heatmap feature. Along with this config, user must also provide the implementation
      of "org.apache.hadoop.ozone.recon.heatmap.IHeatMapProvider" interface and configure in
      "ozone.recon.heatmap.provider" configuration.
    </description>
  </property>

  <property>
    <name>ozone.fs.datastream.enabled</name>
    <value>false</value>
    <tag>OZONE, DATANODE</tag>
    <description>
      To enable/disable filesystem write via ratis streaming.
    </description>
  </property>
  <property>
    <name>ozone.fs.datastream.auto.threshold</name>
    <value>4MB</value>
    <tag>OZONE, DATANODE</tag>
    <description>
      A threshold to auto select datastream to write files
      in OzoneFileSystem.
    </description>
  </property>

  <property>
    <name>ozone.fs.hsync.enabled</name>
    <value>false</value>
    <tag>OZONE, CLIENT</tag>
    <description>
      Enable hsync/hflush. By default they are disabled.
    </description>
  </property>

  <property>
    <name>ozone.recon.scm.snapshot.task.initial.delay</name>
    <value>1m</value>
    <tag>OZONE, MANAGEMENT, RECON</tag>
    <description>
      Initial delay in MINUTES by Recon to request SCM DB Snapshot.
    </description>
  </property>

  <property>
    <name>ozone.recon.scm.snapshot.task.interval.delay</name>
    <value>24h</value>
    <tag>OZONE, MANAGEMENT, RECON</tag>
    <description>
      Interval in MINUTES by Recon to request SCM DB Snapshot.
    </description>
  </property>
  <property>
    <name>ozone.om.snapshot.compaction.dag.max.time.allowed</name>
    <value>30d</value>
    <tag>OZONE, OM</tag>
    <description>
      Maximum time a snapshot is allowed to be in compaction DAG before it gets pruned out by pruning daemon.
      Uses millisecond by default when no time unit is specified.
    </description>
  </property>

  <property>
    <name>ozone.om.snapshot.compaction.dag.prune.daemon.run.interval</name>
    <value>3600s</value>
    <tag>OZONE, OM</tag>
    <description>
      Interval at which compaction DAG pruning daemon thread is running to remove older snapshots with compaction
      history from compaction DAG. Uses millisecond by default when no time unit is specified.
    </description>
  </property>

  <property>
    <name>ozone.om.snapshot.diff.db.dir</name>
    <value/>
    <tag>OZONE, OM</tag>
    <description>
      Directory where the OzoneManager stores the snapshot diff related data.
      This should be specified as a single directory. If the directory does not
      exist then the OM will attempt to create it.

      If undefined, then the OM will log a warning and fallback to
      ozone.metadata.dirs. This fallback approach is not recommended for
      production environments.
    </description>
  </property>

  <property>
    <name>ozone.om.snapshot.cache.max.size</name>
    <value>10</value>
    <tag>OZONE, OM</tag>
    <description>
      Size of the OM Snapshot LRU cache.

      This is a soft limit of open OM Snapshot RocksDB instances that will be
      held.  The actual number of cached instance could exceed this limit if
      more than this number of snapshot instances are still in-use by snapDiff
      or other tasks.
    </description>
  </property>

  <property>
    <name>ozone.om.snapshot.db.max.open.files</name>
    <value>100</value>
    <tag>OZONE, OM</tag>
    <description>
      Max number of open files for each snapshot db present in the snapshot cache.
      Essentially sets `max_open_files` config for RocksDB instances opened for Ozone snapshots.
      This will limit the total number of files opened by a snapshot db thereby limiting the total number of
      open file handles by snapshot dbs.
      Max total number of open handles = (snapshot cache size * max open files)
    </description>
  </property>

  <property>
    <name>ozone.om.snapshot.force.full.diff</name>
    <value>false</value>
    <tag>OZONE, OM</tag>
    <description>
      Flag to always perform full snapshot diff (can be slow) without using the optimised compaction DAG.
    </description>
  </property>

  <property>
    <name>ozone.om.snapshot.diff.disable.native.libs</name>
    <value>false</value>
    <tag>OZONE, OM</tag>
    <description>
      Flag to perform snapshot diff without using native libs(can be slow).
    </description>
  </property>

  <property>
    <name>ozone.om.snapshot.diff.max.page.size</name>
    <value>1000</value>
    <tag>OZONE, OM</tag>
    <description>
       Maximum number of entries to be returned in a single page of snap diff report.
    </description>
  </property>

  <property>
    <name>ozone.om.snapshot.diff.thread.pool.size</name>
    <value>10</value>
    <tag>OZONE, OM</tag>
    <description>
      Maximum numbers of concurrent snapshot diff jobs are allowed.
    </description>
  </property>

  <property>
    <name>ozone.om.snapshot.diff.job.default.wait.time</name>
    <value>1m</value>
    <tag>OZONE, OM</tag>
    <description>
      Default wait time returned to client to wait before retrying snap diff request.
      Uses millisecond by default when no time unit is specified.
    </description>
  </property>

  <property>
    <name>ozone.om.snapshot.diff.max.jobs.purge.per.task</name>
    <value>100</value>
    <tag>OZONE, OM</tag>
    <description>
      Maximum number of snapshot diff jobs to be purged per snapDiff clean up run.
    </description>
  </property>

  <property>
    <name>ozone.om.snapshot.diff.job.report.persistent.time</name>
    <value>7d</value>
    <tag>OZONE, OM</tag>
    <description>
      Maximum time a successful snapshot diff job and its report will be persisted.
      Uses millisecond by default when no time unit is specified.
    </description>
  </property>

  <property>
    <name>ozone.om.snapshot.diff.cleanup.service.run.internal</name>
    <value>1m</value>
    <tag>OZONE, OM</tag>
    <description>
      Interval at which snapshot diff clean up service will run.
      Uses millisecond by default when no time unit is specified.
    </description>
  </property>

  <property>
    <name>ozone.om.snapshot.diff.cleanup.service.timeout</name>
    <value>5m</value>
    <tag>OZONE, OM</tag>
    <description>
      Timeout for snapshot diff clean up service.
      Uses millisecond by default when no time unit is specified.
    </description>
  </property>

  <property>
    <name>ozone.om.snapshot.sst_dumptool.pool.size</name>
    <value>1</value>
    <tag>OZONE, OM</tag>
    <description>
      Threadpool size for SST Dumptool which would be used for computing snapdiff when native library is enabled.
    </description>
  </property>

  <property>
    <name>ozone.om.snapshot.sst_dumptool.buffer.size</name>
    <value>8KB</value>
    <tag>OZONE, OM</tag>
    <description>
      Buffer size for SST Dumptool Pipe which would be used for computing snapdiff when native library is enabled.
    </description>
  </property>

  <property>
    <name>ozone.om.snapshot.diff.max.allowed.keys.changed.per.job</name>
    <value>10000000</value>
    <tag>OZONE, OM</tag>
    <description>
      Max numbers of keys changed allowed for a snapshot diff job.
    </description>
  </property>

  <property>
    <name>hdds.secret.key.file.name</name>
    <value>secret_keys.json</value>
    <tag>SCM, SECURITY</tag>
    <description>
      Name of file which stores symmetric secret keys for token signatures.
    </description>
  </property>
  <property>
    <name>hdds.secret.key.expiry.duration</name>
    <value>7d</value>
    <tag>SCM, SECURITY</tag>
    <description>
      The duration for which symmetric secret keys issued by SCM are valid.
      This default value, in combination with hdds.secret.key.rotate.duration=1d, results in 7 secret keys (for the
      last 7 days) are kept valid at any point of time.
    </description>
  </property>
  <property>
    <name>hdds.secret.key.rotate.duration</name>
    <value>1d</value>
    <tag>SCM, SECURITY</tag>
    <description>
      The duration that SCM periodically generate a new symmetric secret keys.
    </description>
  </property>
  <property>
    <name>hdds.secret.key.rotate.check.duration</name>
    <value>10m</value>
    <tag>SCM, SECURITY</tag>
    <description>
      The duration that SCM periodically checks if it's time to generate new symmetric secret keys.
      This config has an impact on the practical correctness of secret key expiry and rotation period. For example,
      if hdds.secret.key.rotate.duration=1d and hdds.secret.key.rotate.check.duration=10m, the actual key rotation
      will happen each 1d +/- 10m.
    </description>
  </property>
  <property>
    <name>hdds.secret.key.algorithm</name>
    <value>HmacSHA256</value>
    <tag>SCM, SECURITY</tag>
    <description>
      The algorithm that SCM uses to generate symmetric secret keys.
      A valid algorithm is the one supported by KeyGenerator, as described at
      https://docs.oracle.com/javase/8/docs/technotes/guides/security/StandardNames.html#KeyGenerator.
    </description>
  </property>
  <property>
    <name>ozone.om.upgrade.quota.recalculate.enabled</name>
    <value>true</value>
    <tag>OZONE, OM</tag>
    <description>
      quota recalculation trigger when upgrade to the layout version QUOTA.
      while upgrade, re-calculation of quota used will block write operation
      to existing buckets till this operation is completed.
    </description>
  </property>
  <property>
<<<<<<< HEAD
    <name>ozone.om.max.buckets</name>
    <value>100000</value>
    <tag>OZONE, OM</tag>
    <description>
      maximum number of buckets across all volumes.
=======
    <name>ozone.ec.grpc.zerocopy.enabled</name>
    <value>true</value>
    <tag>OZONE, DATANODE</tag>
    <description>
      Specify if zero-copy should be enabled for EC GRPC protocol.
>>>>>>> 200b330c
    </description>
  </property>
</configuration><|MERGE_RESOLUTION|>--- conflicted
+++ resolved
@@ -4256,19 +4256,19 @@
     </description>
   </property>
   <property>
-<<<<<<< HEAD
+    <name>ozone.ec.grpc.zerocopy.enabled</name>
+    <value>true</value>
+    <tag>OZONE, DATANODE</tag>
+    <description>
+      Specify if zero-copy should be enabled for EC GRPC protocol.
+    </description>
+  </property>
+  <property>
     <name>ozone.om.max.buckets</name>
     <value>100000</value>
     <tag>OZONE, OM</tag>
     <description>
       maximum number of buckets across all volumes.
-=======
-    <name>ozone.ec.grpc.zerocopy.enabled</name>
-    <value>true</value>
-    <tag>OZONE, DATANODE</tag>
-    <description>
-      Specify if zero-copy should be enabled for EC GRPC protocol.
->>>>>>> 200b330c
     </description>
   </property>
 </configuration>