/*
 * Licensed to the Apache Software Foundation (ASF) under one
 * or more contributor license agreements.  See the NOTICE file
 * distributed with this work for additional information
 * regarding copyright ownership.  The ASF licenses this file
 * to you under the Apache License, Version 2.0 (the
 * "License"); you may not use this file except in compliance
 * with the License.  You may obtain a copy of the License at
 * <p>
 * http://www.apache.org/licenses/LICENSE-2.0
 * <p>
 * Unless required by applicable law or agreed to in writing, software
 * distributed under the License is distributed on an "AS IS" BASIS,
 * WITHOUT WARRANTIES OR CONDITIONS OF ANY KIND, either express or implied.
 * See the License for the specific language governing permissions and
 * limitations under the License.
 */
package org.apache.hadoop.ozone;

import javax.management.ObjectName;
import java.io.File;
import java.io.IOException;
import java.net.InetAddress;
import java.util.Arrays;
import java.util.HashMap;
import java.util.List;
import java.util.Map;
import java.util.UUID;
import java.util.concurrent.ConcurrentHashMap;
import java.util.concurrent.atomic.AtomicBoolean;

import org.apache.hadoop.conf.Configurable;
import org.apache.hadoop.hdds.DFSConfigKeysLegacy;
import org.apache.hadoop.hdds.DatanodeVersion;
import org.apache.hadoop.hdds.HddsUtils;
import org.apache.hadoop.hdds.StringUtils;
import org.apache.hadoop.hdds.cli.GenericCli;
import org.apache.hadoop.hdds.cli.HddsVersionProvider;
import org.apache.hadoop.hdds.conf.OzoneConfiguration;
import org.apache.hadoop.hdds.conf.ReconfigurationHandler;
import org.apache.hadoop.hdds.datanode.metadata.DatanodeCRLStore;
import org.apache.hadoop.hdds.datanode.metadata.DatanodeCRLStoreImpl;
import org.apache.hadoop.hdds.protocol.DatanodeDetails;
import org.apache.hadoop.hdds.protocol.SecretKeyProtocol;
import org.apache.hadoop.hdds.protocolPB.SCMSecurityProtocolClientSideTranslatorPB;
import org.apache.hadoop.hdds.security.SecurityConfig;
import org.apache.hadoop.hdds.security.symmetric.DefaultSecretKeyClient;
import org.apache.hadoop.hdds.security.symmetric.SecretKeyClient;
import org.apache.hadoop.hdds.security.x509.certificate.client.CertificateClient;
import org.apache.hadoop.hdds.security.x509.certificate.client.DNCertificateClient;
import org.apache.hadoop.hdds.security.x509.certificate.utils.CertificateSignRequest;
import org.apache.hadoop.hdds.server.http.HttpConfig;
import org.apache.hadoop.hdds.server.OzoneAdmins;
import org.apache.hadoop.hdds.server.http.RatisDropwizardExports;
import org.apache.hadoop.hdds.tracing.TracingUtil;
import org.apache.hadoop.hdds.utils.HddsServerUtil;
import org.apache.hadoop.hdds.utils.HddsVersionInfo;
import org.apache.hadoop.metrics2.util.MBeans;
import org.apache.hadoop.ozone.container.common.DatanodeLayoutStorage;
import org.apache.hadoop.ozone.container.common.helpers.ContainerUtils;
import org.apache.hadoop.ozone.container.common.statemachine.DatanodeStateMachine;
import org.apache.hadoop.ozone.container.common.utils.StorageVolumeUtil;
import org.apache.hadoop.ozone.container.common.volume.HddsVolume;
import org.apache.hadoop.ozone.container.common.volume.MutableVolumeSet;
import org.apache.hadoop.ozone.container.common.volume.StorageVolume;
import org.apache.hadoop.ozone.util.OzoneNetUtils;
import org.apache.hadoop.ozone.util.ShutdownHookManager;
import org.apache.hadoop.security.SecurityUtil;
import org.apache.hadoop.security.UserGroupInformation;
import org.apache.hadoop.security.authentication.client.AuthenticationException;
import org.apache.hadoop.util.ServicePlugin;
import org.apache.hadoop.util.Time;

import com.google.common.annotations.VisibleForTesting;
import com.google.common.base.Preconditions;

import static org.apache.hadoop.hdds.protocol.DatanodeDetails.Port.Name.HTTP;
import static org.apache.hadoop.hdds.protocol.DatanodeDetails.Port.Name.HTTPS;
import static org.apache.hadoop.hdds.utils.HddsServerUtil.getRemoteUser;
import static org.apache.hadoop.hdds.utils.HddsServerUtil.getScmSecurityClientWithMaxRetry;
import static org.apache.hadoop.ozone.OzoneConfigKeys.HDDS_DATANODE_PLUGINS_KEY;
import static org.apache.hadoop.ozone.conf.OzoneServiceConfig.DEFAULT_SHUTDOWN_HOOK_PRIORITY;
import static org.apache.hadoop.ozone.common.Storage.StorageState.INITIALIZED;
import static org.apache.hadoop.security.UserGroupInformation.getCurrentUser;
import static org.apache.hadoop.util.ExitUtil.terminate;

import org.slf4j.Logger;
import org.slf4j.LoggerFactory;
import picocli.CommandLine.Command;

/**
 * Datanode service plugin to start the HDDS container services.
 */

@Command(name = "ozone datanode",
    hidden = true, description = "Start the datanode for ozone",
    versionProvider = HddsVersionProvider.class,
    mixinStandardHelpOptions = true)
public class HddsDatanodeService extends GenericCli implements ServicePlugin {

  private static final Logger LOG = LoggerFactory.getLogger(
      HddsDatanodeService.class);

  private OzoneConfiguration conf;
  private SecurityConfig secConf;
  private DatanodeDetails datanodeDetails;
  private DatanodeStateMachine datanodeStateMachine;
  private List<ServicePlugin> plugins;
  private CertificateClient dnCertClient;
  private SecretKeyClient secretKeyClient;
  private String component;
  private HddsDatanodeHttpServer httpServer;
  private boolean printBanner;
  private String[] args;
  private final AtomicBoolean isStopped = new AtomicBoolean(false);
  private final Map<String, RatisDropwizardExports> ratisMetricsMap =
      new ConcurrentHashMap<>();
  private List<RatisDropwizardExports.MetricReporter> ratisReporterList = null;
  private DNMXBeanImpl serviceRuntimeInfo =
      new DNMXBeanImpl(HddsVersionInfo.HDDS_VERSION_INFO) { };
  private ObjectName dnInfoBeanName;
  private DatanodeCRLStore dnCRLStore;
  private HddsDatanodeClientProtocolServer clientProtocolServer;
  private OzoneAdmins admins;
  private ReconfigurationHandler reconfigurationHandler;

  //Constructor for DataNode PluginService
  public HddsDatanodeService() { }

  /**
   * Create a Datanode instance based on the supplied command-line arguments.
   * <p>
   * This method is intended for unit tests only. It suppresses the
   * startup/shutdown message and skips registering Unix signal handlers.
   *
   * @param args      command line arguments.
   */
  @VisibleForTesting
  public HddsDatanodeService(String[] args) {
    this(false, args);
  }

  /**
   * Create a Datanode instance based on the supplied command-line arguments.
   *
   * @param args        command line arguments.
   * @param printBanner if true, then log a verbose startup message.
   */
  private HddsDatanodeService(boolean printBanner, String[] args) {
    this.printBanner = printBanner;
    this.args = args != null ? Arrays.copyOf(args, args.length) : null;
  }

<<<<<<< HEAD
  private void cleanTmpDir() {
    if (datanodeStateMachine != null) {
      MutableVolumeSet volumeSet =
          datanodeStateMachine.getContainer().getVolumeSet();
      for (StorageVolume volume : volumeSet.getVolumesList()) {
        if (volume instanceof HddsVolume) {
          HddsVolume hddsVolume = (HddsVolume) volume;
          try {
            KeyValueContainerUtil.ContainerDeleteDirectory
                .cleanTmpDir(hddsVolume, null);
          } catch (IOException ex) {
            LOG.error("Error while cleaning tmp delete directory " +
                "under {}", hddsVolume.getWorkingDir(), ex);
          }
        }
      }
    }
  }

=======
>>>>>>> 956385a4
  public static void main(String[] args) {
    try {
      OzoneNetUtils.disableJvmNetworkAddressCacheIfRequired(
              new OzoneConfiguration());
      HddsDatanodeService hddsDatanodeService =
          new HddsDatanodeService(true, args);
      hddsDatanodeService.run(args);
    } catch (Throwable e) {
      LOG.error("Exception in HddsDatanodeService.", e);
      terminate(1, e);
    }
  }

  public static Logger getLogger() {
    return LOG;
  }

  @Override
  public Void call() throws Exception {
    OzoneConfiguration configuration = createOzoneConfiguration();
    if (printBanner) {
      StringUtils.startupShutdownMessage(HddsVersionInfo.HDDS_VERSION_INFO,
          HddsDatanodeService.class, args, LOG, configuration);
    }
    start(configuration);
    ShutdownHookManager.get().addShutdownHook(() -> {
      try {
        stop();
        join();
      } catch (Exception e) {
        LOG.error("Error during stop Ozone Datanode.", e);
      }
    }, DEFAULT_SHUTDOWN_HOOK_PRIORITY);
    return null;
  }

  public void setConfiguration(OzoneConfiguration configuration) {
    this.conf = configuration;
  }

  /**
   * Starts HddsDatanode services.
   *
   * @param service The service instance invoking this method
   */
  @Override
  public void start(Object service) {
    if (service instanceof Configurable) {
      start(new OzoneConfiguration(((Configurable) service).getConf()));
    } else {
      start(new OzoneConfiguration());
    }
  }

  public void start(OzoneConfiguration configuration) {
    setConfiguration(configuration);
    start();
  }

  public void start() {
    serviceRuntimeInfo.setStartTime();

    ratisReporterList = RatisDropwizardExports
        .registerRatisMetricReporters(ratisMetricsMap, () -> isStopped.get());

    OzoneConfiguration.activate();
    HddsServerUtil.initializeMetrics(conf, "HddsDatanode");
    try {
      String hostname = HddsUtils.getHostName(conf);
      String ip = InetAddress.getByName(hostname).getHostAddress();
      datanodeDetails = initializeDatanodeDetails();
      datanodeDetails.setHostName(hostname);
      datanodeDetails.setIpAddress(ip);
      datanodeDetails.setVersion(
          HddsVersionInfo.HDDS_VERSION_INFO.getVersion());
      datanodeDetails.setSetupTime(Time.now());
      datanodeDetails.setRevision(
          HddsVersionInfo.HDDS_VERSION_INFO.getRevision());
      datanodeDetails.setBuildDate(HddsVersionInfo.HDDS_VERSION_INFO.getDate());
      datanodeDetails.setCurrentVersion(DatanodeVersion.CURRENT_VERSION);
      TracingUtil.initTracing(
          "HddsDatanodeService." + datanodeDetails.getUuidString()
              .substring(0, 8), conf);
      LOG.info("HddsDatanodeService host:{} ip:{}", hostname, ip);
      // Authenticate Hdds Datanode service if security is enabled
      if (OzoneSecurityUtil.isSecurityEnabled(conf)) {
        component = "dn-" + datanodeDetails.getUuidString();
        secConf = new SecurityConfig(conf);

        if (SecurityUtil.getAuthenticationMethod(conf).equals(
            UserGroupInformation.AuthenticationMethod.KERBEROS)) {
          LOG.info("Ozone security is enabled. Attempting login for Hdds " +
                  "Datanode user. Principal: {},keytab: {}", conf.get(
                  DFSConfigKeysLegacy.DFS_DATANODE_KERBEROS_PRINCIPAL_KEY),
              conf.get(
                  DFSConfigKeysLegacy.DFS_DATANODE_KERBEROS_KEYTAB_FILE_KEY));

          UserGroupInformation.setConfiguration(conf);

          SecurityUtil
              .login(conf,
                  DFSConfigKeysLegacy.DFS_DATANODE_KERBEROS_KEYTAB_FILE_KEY,
                  DFSConfigKeysLegacy.DFS_DATANODE_KERBEROS_PRINCIPAL_KEY,
                  hostname);
        } else {
          throw new AuthenticationException(SecurityUtil.
              getAuthenticationMethod(conf) + " authentication method not " +
              "supported. Datanode user" + " login " + "failed.");
        }
        LOG.info("Hdds Datanode login successful.");
      }

      DatanodeLayoutStorage layoutStorage = new DatanodeLayoutStorage(conf,
          datanodeDetails.getUuidString());
      if (layoutStorage.getState() != INITIALIZED) {
        layoutStorage.initialize();
      }

      // initialize datanode CRL store
      dnCRLStore = new DatanodeCRLStoreImpl(conf);

      if (OzoneSecurityUtil.isSecurityEnabled(conf)) {
        dnCertClient = initializeCertificateClient(dnCertClient);

        if (secConf.isTokenEnabled()) {
          SecretKeyProtocol secretKeyProtocol =
              HddsServerUtil.getSecretKeyClientForDatanode(conf);
          secretKeyClient = DefaultSecretKeyClient.create(conf,
              secretKeyProtocol);
          secretKeyClient.start(conf);
        }
      }
      datanodeStateMachine = new DatanodeStateMachine(datanodeDetails, conf,
          dnCertClient, secretKeyClient, this::terminateDatanode, dnCRLStore);
      try {
        httpServer = new HddsDatanodeHttpServer(conf);
        httpServer.start();
        HttpConfig.Policy policy = HttpConfig.getHttpPolicy(conf);
        if (policy.isHttpEnabled()) {
          datanodeDetails.setPort(DatanodeDetails.newPort(HTTP,
                  httpServer.getHttpAddress().getPort()));
        }
        if (policy.isHttpsEnabled()) {
          datanodeDetails.setPort(DatanodeDetails.newPort(HTTPS,
                  httpServer.getHttpsAddress().getPort()));
        }
      } catch (Exception ex) {
        LOG.error("HttpServer failed to start.", ex);
      }

      reconfigurationHandler =
          new ReconfigurationHandler("DN", conf, this::checkAdminPrivilege);

      clientProtocolServer = new HddsDatanodeClientProtocolServer(
          datanodeDetails, conf, HddsVersionInfo.HDDS_VERSION_INFO,
          reconfigurationHandler);

      // Get admin list
      String starterUser =
          UserGroupInformation.getCurrentUser().getShortUserName();
      admins = OzoneAdmins.getOzoneAdmins(starterUser, conf);
      LOG.info("Datanode start with admins: {}", admins.getAdminUsernames());

      clientProtocolServer.start();
      startPlugins();
      // Starting HDDS Daemons
      datanodeStateMachine.startDaemon();

      //for standalone, follower only test we can start the datanode (==raft
      // rings)
      //manually. In normal case it's handled by the initial SCM handshake.

      if ("follower"
          .equalsIgnoreCase(System.getenv("OZONE_DATANODE_STANDALONE_TEST"))) {
        startRatisForTest();
      }
      registerMXBean();
    } catch (IOException e) {
      throw new RuntimeException("Can't start the HDDS datanode plugin", e);
    } catch (AuthenticationException ex) {
      throw new RuntimeException("Fail to authentication when starting" +
          " HDDS datanode plugin", ex);
    }
  }

  @VisibleForTesting
  SCMSecurityProtocolClientSideTranslatorPB createScmSecurityClient()
      throws IOException {
    return getScmSecurityClientWithMaxRetry(conf, getCurrentUser());
  }

  /**
   * Initialize and start Ratis server.
   * <p>
   * In normal case this initialization is done after the SCM registration.
   * In can be forced to make it possible to test one, single, isolated
   * datanode.
   */
  private void startRatisForTest() throws IOException {
    String clusterId = "clusterId";
    datanodeStateMachine.getContainer().start(clusterId);
    MutableVolumeSet volumeSet =
        getDatanodeStateMachine().getContainer().getVolumeSet();

    Map<String, StorageVolume> volumeMap = volumeSet.getVolumeMap();

    for (Map.Entry<String, StorageVolume> entry : volumeMap.entrySet()) {
      HddsVolume hddsVolume = (HddsVolume) entry.getValue();
      boolean result = StorageVolumeUtil.checkVolume(hddsVolume, clusterId,
          clusterId, conf, LOG, null);
      if (!result) {
        volumeSet.failVolume(hddsVolume.getHddsRootDir().getPath());
      }
    }
  }

  /**
   * Initializes secure Datanode.
   * */
  @VisibleForTesting
  public CertificateClient initializeCertificateClient(
      CertificateClient certClient) throws IOException {
    LOG.info("Initializing secure Datanode.");

    if (certClient == null) {
      dnCertClient = new DNCertificateClient(secConf,
          createScmSecurityClient(),
          datanodeDetails,
          datanodeDetails.getCertSerialId(), this::saveNewCertId,
          this::terminateDatanode);
      certClient = dnCertClient;
    }
    CertificateClient.InitResponse response = certClient.init();
    if (response.equals(CertificateClient.InitResponse.REINIT)) {
      certClient.close();
      LOG.info("Re-initialize certificate client.");
      certClient = new DNCertificateClient(secConf,
          createScmSecurityClient(),
          datanodeDetails, null, this::saveNewCertId, this::terminateDatanode);
      response = certClient.init();
    }
    LOG.info("Init response: {}", response);
    switch (response) {
    case SUCCESS:
      LOG.info("Initialization successful, case:{}.", response);
      break;
    case GETCERT:
      CertificateSignRequest.Builder csrBuilder = certClient.getCSRBuilder();
      String dnCertSerialId =
          certClient.signAndStoreCertificate(csrBuilder.build());
      // persist cert ID to VERSION file
      datanodeDetails.setCertSerialId(dnCertSerialId);
      persistDatanodeDetails(datanodeDetails);
      LOG.info("Successfully stored SCM signed certificate, case:{}.",
          response);
      break;
    case FAILURE:
      LOG.error("DN security initialization failed, case:{}.", response);
      throw new RuntimeException("DN security initialization failed.");
    case RECOVER:
      LOG.error("DN security initialization failed, case:{}. OM certificate " +
          "is missing.", response);
      throw new RuntimeException("DN security initialization failed.");
    default:
      LOG.error("DN security initialization failed. Init response: {}",
          response);
      throw new RuntimeException("DN security initialization failed.");
    }

    return certClient;
  }

  private void registerMXBean() {
    Map<String, String> jmxProperties = new HashMap<>();
    jmxProperties.put("component", "ServerRuntime");
    this.dnInfoBeanName = HddsUtils.registerWithJmxProperties(
        "HddsDatanodeService",
        "HddsDatanodeServiceInfo", jmxProperties, this.serviceRuntimeInfo);
  }

  private void unregisterMXBean() {
    if (this.dnInfoBeanName != null) {
      MBeans.unregister(this.dnInfoBeanName);
      this.dnInfoBeanName = null;
    }
  }

  /**
   * Returns DatanodeDetails or null in case of Error.
   *
   * @return DatanodeDetails
   */
  private DatanodeDetails initializeDatanodeDetails()
      throws IOException {
    String idFilePath = HddsServerUtil.getDatanodeIdFilePath(conf);
    Preconditions.checkNotNull(idFilePath);
    File idFile = new File(idFilePath);
    if (idFile.exists()) {
      return ContainerUtils.readDatanodeDetailsFrom(idFile);
    } else {
      // There is no datanode.id file, this might be the first time datanode
      // is started.
      DatanodeDetails details = DatanodeDetails.newBuilder()
          .setUuid(UUID.randomUUID()).build();
      details.setInitialVersion(DatanodeVersion.CURRENT_VERSION);
      details.setCurrentVersion(DatanodeVersion.CURRENT_VERSION);
      return details;
    }
  }

  /**
   * Persist DatanodeDetails to file system.
   * @param dnDetails
   *
   * @return DatanodeDetails
   */
  private void persistDatanodeDetails(DatanodeDetails dnDetails)
      throws IOException {
    String idFilePath = HddsServerUtil.getDatanodeIdFilePath(conf);
    Preconditions.checkNotNull(idFilePath);
    File idFile = new File(idFilePath);
    ContainerUtils.writeDatanodeDetailsTo(dnDetails, idFile, conf);
  }

  /**
   * Starts all the service plugins which are configured using
   * OzoneConfigKeys.HDDS_DATANODE_PLUGINS_KEY.
   */
  private void startPlugins() {
    try {
      plugins = conf.getInstances(HDDS_DATANODE_PLUGINS_KEY,
          ServicePlugin.class);
    } catch (RuntimeException e) {
      String pluginsValue = conf.get(HDDS_DATANODE_PLUGINS_KEY);
      LOG.error("Unable to load HDDS DataNode plugins. " +
              "Specified list of plugins: {}",
          pluginsValue, e);
      throw e;
    }
    for (ServicePlugin plugin : plugins) {
      try {
        plugin.start(this);
        LOG.info("Started plug-in {}", plugin);
      } catch (Throwable t) {
        LOG.warn("ServicePlugin {} could not be started", plugin, t);
      }
    }
  }

  /**
   * Returns the OzoneConfiguration used by this HddsDatanodeService.
   *
   * @return OzoneConfiguration
   */
  public OzoneConfiguration getConf() {
    return conf;
  }

  /**
   * Return DatanodeDetails if set, return null otherwise.
   *
   * @return DatanodeDetails
   */
  @VisibleForTesting
  public DatanodeDetails getDatanodeDetails() {
    return datanodeDetails;
  }

  @VisibleForTesting
  public DatanodeStateMachine getDatanodeStateMachine() {
    return datanodeStateMachine;
  }

  public HddsDatanodeClientProtocolServer getClientProtocolServer() {
    return clientProtocolServer;
  }

  @VisibleForTesting
  public DatanodeCRLStore getCRLStore() {
    return dnCRLStore;
  }

  public void join() {
    if (datanodeStateMachine != null) {
      try {
        datanodeStateMachine.join();
      } catch (InterruptedException e) {
        Thread.currentThread().interrupt();
        LOG.info("Interrupted during StorageContainerManager join.");
      }
    }
    if (getClientProtocolServer() != null) {
      try {
        getClientProtocolServer().join();
      } catch (InterruptedException e) {
        Thread.currentThread().interrupt();
        LOG.info("Interrupted during HddsDatanodeClientProtocolServer join.");
      }
    }
  }

  public void terminateDatanode() {
    stop();
    terminate(1);
  }

  @Override
  public void stop() {
    if (!isStopped.getAndSet(true)) {
      if (plugins != null) {
        for (ServicePlugin plugin : plugins) {
          try {
            plugin.stop();
            LOG.info("Stopped plug-in {}", plugin);
          } catch (Throwable t) {
            LOG.warn("ServicePlugin {} could not be stopped", plugin, t);
          }
        }
      }
      if (datanodeStateMachine != null) {
        datanodeStateMachine.stopDaemon();
      }
      if (httpServer != null) {
        try {
          httpServer.stop();
        } catch (Exception e) {
          LOG.error("Stopping HttpServer is failed.", e);
        }
      }
      if (getClientProtocolServer() != null) {
        getClientProtocolServer().stop();
      }
      unregisterMXBean();
      // stop dn crl store
      try {
        if (dnCRLStore != null) {
          dnCRLStore.stop();
        }
      } catch (Exception ex) {
        LOG.error("Datanode CRL store stop failed", ex);
      }
      RatisDropwizardExports.clear(ratisMetricsMap, ratisReporterList);

      if (secretKeyClient != null) {
        secretKeyClient.stop();
      }
    }
  }

  @Override
  public void close() {
    if (plugins != null) {
      for (ServicePlugin plugin : plugins) {
        try {
          plugin.close();
        } catch (Throwable t) {
          LOG.warn("ServicePlugin {} could not be closed", plugin, t);
        }
      }
    }

    if (dnCertClient != null) {
      try {
        dnCertClient.close();
      } catch (IOException e) {
        LOG.warn("Certificate client could not be closed", e);
      }
    }
  }

  @VisibleForTesting
  public String getComponent() {
    return component;
  }

  public CertificateClient getCertificateClient() {
    return dnCertClient;
  }

  @VisibleForTesting
  public void setCertificateClient(CertificateClient client)
      throws IOException {
    if (dnCertClient != null) {
      dnCertClient.close();
    }
    dnCertClient = client;
  }

  @VisibleForTesting
  public void setSecretKeyClient(SecretKeyClient client) {
    this.secretKeyClient = client;
  }

  @Override
  public void printError(Throwable error) {
    LOG.error("Exception in HddsDatanodeService.", error);
  }

  public void saveNewCertId(String newCertId) {
    // save new certificate Id to VERSION file
    datanodeDetails.setCertSerialId(newCertId);
    try {
      persistDatanodeDetails(datanodeDetails);
    } catch (IOException ex) {
      // New cert ID cannot be persisted into VERSION file.
      String msg = "Failed to persist new cert ID " + newCertId +
          "to VERSION file. Terminating datanode...";
      LOG.error(msg, ex);
      terminateDatanode();
    }
  }

  /**
   * Check ozone admin privilege, throws exception if not admin.
   */
  private void checkAdminPrivilege(String operation)
      throws IOException {
    final UserGroupInformation ugi = getRemoteUser();
    admins.checkAdminUserPrivilege(ugi);
  }

  @VisibleForTesting
  public ReconfigurationHandler getReconfigurationHandler() {
    return reconfigurationHandler;
  }
}<|MERGE_RESOLUTION|>--- conflicted
+++ resolved
@@ -151,28 +151,6 @@
     this.args = args != null ? Arrays.copyOf(args, args.length) : null;
   }
 
-<<<<<<< HEAD
-  private void cleanTmpDir() {
-    if (datanodeStateMachine != null) {
-      MutableVolumeSet volumeSet =
-          datanodeStateMachine.getContainer().getVolumeSet();
-      for (StorageVolume volume : volumeSet.getVolumesList()) {
-        if (volume instanceof HddsVolume) {
-          HddsVolume hddsVolume = (HddsVolume) volume;
-          try {
-            KeyValueContainerUtil.ContainerDeleteDirectory
-                .cleanTmpDir(hddsVolume, null);
-          } catch (IOException ex) {
-            LOG.error("Error while cleaning tmp delete directory " +
-                "under {}", hddsVolume.getWorkingDir(), ex);
-          }
-        }
-      }
-    }
-  }
-
-=======
->>>>>>> 956385a4
   public static void main(String[] args) {
     try {
       OzoneNetUtils.disableJvmNetworkAddressCacheIfRequired(
