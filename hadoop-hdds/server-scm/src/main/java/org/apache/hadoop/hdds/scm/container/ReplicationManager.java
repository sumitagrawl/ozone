--- conflicted
+++ resolved
@@ -47,15 +47,11 @@
 import org.apache.hadoop.hdds.scm.PlacementPolicy;
 import org.apache.hadoop.hdds.scm.events.SCMEvents;
 import org.apache.hadoop.hdds.scm.node.NodeManager;
-<<<<<<< HEAD
 import org.apache.hadoop.hdds.scm.node.NodeStatus;
 import org.apache.hadoop.hdds.scm.node.states.NodeNotFoundException;
 import org.apache.hadoop.hdds.scm.safemode.SCMSafeModeManager;
-import org.apache.hadoop.hdds.scm.safemode.SafeModeNotification;
-=======
 import org.apache.hadoop.hdds.scm.safemode.SCMSafeModeManager.SafeModeStatus;
 import org.apache.hadoop.hdds.server.events.EventHandler;
->>>>>>> 6267a39d
 import org.apache.hadoop.hdds.server.events.EventPublisher;
 import org.apache.hadoop.metrics2.MetricsCollector;
 import org.apache.hadoop.metrics2.MetricsInfo;
@@ -148,15 +144,9 @@
   private volatile boolean running;
 
   /**
-<<<<<<< HEAD
    * Minimum number of replica in a healthy state for maintenance.
    */
   private int minHealthyForMaintenance;
-=======
-   * Used for check datanode state.
-   */
-  private final NodeManager nodeManager;
->>>>>>> 6267a39d
 
   /**
    * Constructs ReplicationManager instance with the given configuration.
@@ -181,11 +171,7 @@
     this.running = false;
     this.inflightReplication = new ConcurrentHashMap<>();
     this.inflightDeletion = new ConcurrentHashMap<>();
-<<<<<<< HEAD
     this.minHealthyForMaintenance = conf.getMaintenanceReplicaMinimum();
-=======
-    this.nodeManager = nodeManager;
->>>>>>> 6267a39d
   }
 
   /**
@@ -294,9 +280,10 @@
        * the replicas are not in OPEN state, send CLOSE_CONTAINER command.
        */
       if (state == LifeCycleState.OPEN) {
-        if (!isContainerHealthy(container, replicas)) {
-          eventPublisher.fireEvent(SCMEvents.CLOSE_CONTAINER, id);
-        }
+        // TODO - fix this
+        //if (!isContainerHealthy(container, replicas)) {
+        //  eventPublisher.fireEvent(SCMEvents.CLOSE_CONTAINER, id);
+       // }
         return;
       }
 
@@ -336,21 +323,8 @@
           action -> replicas.stream()
               .noneMatch(r -> r.getDatanodeDetails().equals(action.datanode)));
 
-<<<<<<< HEAD
       ContainerReplicaCount replicaSet =
           getContainerReplicaCount(container, replicas);
-=======
-      /*
-       * We don't have to take any action if the container is healthy.
-       *
-       * According to ReplicationMonitor container is considered healthy if
-       * the container is either in QUASI_CLOSED or in CLOSED state and has
-       * exact number of replicas in the same state.
-       */
-      if (isContainerHealthy(container, replicas)) {
-        return;
-      }
->>>>>>> 6267a39d
 
       /*
        * Check if the container is under replicated and take appropriate
@@ -403,10 +377,22 @@
     if (inflightActions.containsKey(id)) {
       final List<InflightAction> actions = inflightActions.get(id);
 
-      actions.removeIf(action ->
-          nodeManager.getNodeState(action.datanode) != NodeState.HEALTHY);
-      actions.removeIf(action -> action.time < deadline);
-      actions.removeIf(filter);
+      Iterator<InflightAction> iter = actions.iterator();
+      while(iter.hasNext()) {
+        try {
+          InflightAction a = iter.next();
+          NodeState health = nodeManager.getNodeStatus(a.datanode)
+              .getHealth();
+          if (health != NodeState.HEALTHY || a.time < deadline
+              || filter.test(a)) {
+            iter.remove();
+          }
+        } catch (NodeNotFoundException e) {
+          // Should not happen, but if it does, just remove the action as the
+          // node somehow does not exist;
+          iter.remove();
+        }
+      }
       if (actions.isEmpty()) {
         inflightActions.remove(id);
       }
@@ -419,17 +405,8 @@
    * @param id The ContainerID for which to check the pending replica
    * @return The number of inflight additions or zero if none
    */
-<<<<<<< HEAD
   private int getInflightAdd(final ContainerID id) {
     return inflightReplication.getOrDefault(id, Collections.emptyList()).size();
-=======
-  private boolean isContainerHealthy(final ContainerInfo container,
-                                     final Set<ContainerReplica> replicas) {
-    return !isContainerUnderReplicated(container, replicas) &&
-        !isContainerOverReplicated(container, replicas) &&
-        replicas.stream().allMatch(
-            r -> compareState(container.getState(), r.getState()));
->>>>>>> 6267a39d
   }
 
   /**
@@ -438,18 +415,8 @@
    * @param id The ContainerID for which to check the pending replica
    * @return The number of inflight deletes or zero if none
    */
-<<<<<<< HEAD
   private int getInflightDel(final ContainerID id) {
     return inflightDeletion.getOrDefault(id, Collections.emptyList()).size();
-=======
-  private boolean isContainerUnderReplicated(final ContainerInfo container,
-      final Set<ContainerReplica> replicas) {
-    boolean misReplicated = !getPlacementStatus(
-        replicas, container.getReplicationFactor().getNumber())
-        .isPolicySatisfied();
-    return container.getReplicationFactor().getNumber() >
-        getReplicaCount(container.containerID(), replicas) || misReplicated;
->>>>>>> 6267a39d
   }
 
   /**
@@ -577,13 +544,9 @@
    *                   current replica count and inflight adds and deletes
    */
   private void handleUnderReplicatedContainer(final ContainerInfo container,
-<<<<<<< HEAD
       final ContainerReplicaCount replicaSet) {
-    LOG.debug("Handling under replicated container: {}",
-=======
-      final Set<ContainerReplica> replicas) {
     LOG.debug("Handling under-replicated container: {}",
->>>>>>> 6267a39d
+
         container.getContainerID());
     Set<ContainerReplica> replicas = replicaSet.getReplica();
     try {
@@ -626,27 +589,6 @@
           .map(ContainerReplica::getDatanodeDetails)
           .collect(Collectors.toList());
       if (source.size() > 0) {
-<<<<<<< HEAD
-        final List<DatanodeDetails> excludeList = replicas.stream()
-            .map(ContainerReplica::getDatanodeDetails)
-            .collect(Collectors.toList());
-        List<InflightAction> actionList = inflightReplication.get(id);
-        if (actionList != null) {
-          actionList.stream().map(r -> r.datanode)
-              .forEach(excludeList::add);
-        }
-        // At this point we have all live source nodes and we have consider
-        final List<DatanodeDetails> selectedDatanodes = containerPlacement
-            .chooseDatanodes(excludeList, null, repDelta,
-                container.getUsedBytes());
-
-        LOG.info("Container {} is under replicated. Expected replica count" +
-                " is {}, but found {}. An additional {} replica are needed",
-            id, replicaSet.getReplicationFactor(), replicaSet, repDelta);
-
-        for (DatanodeDetails datanode : selectedDatanodes) {
-          sendReplicateCommand(container, datanode, source);
-=======
         final int replicationFactor = container
             .getReplicationFactor().getNumber();
         // Want to check if the container is mis-replicated after considering
@@ -658,10 +600,9 @@
         final ContainerPlacementStatus placementStatus =
             containerPlacement.validateContainerPlacement(
                 targetReplicas, replicationFactor);
-        int delta = replicationFactor - getReplicaCount(id, replicas);
         final int misRepDelta = placementStatus.misReplicationCount();
         final int replicasNeeded
-            = delta < misRepDelta ? misRepDelta : delta;
+            = repDelta < misRepDelta ? misRepDelta : repDelta;
         if (replicasNeeded <= 0) {
           LOG.debug("Container {} meets replication requirement with " +
               "inflight replicas", id);
@@ -675,10 +616,10 @@
         final List<DatanodeDetails> selectedDatanodes = containerPlacement
             .chooseDatanodes(excludeList, null, replicasNeeded,
                 container.getUsedBytes());
-        if (delta > 0) {
+        if (repDelta > 0) {
           LOG.info("Container {} is under replicated. Expected replica count" +
                   " is {}, but found {}.", id, replicationFactor,
-              replicationFactor - delta);
+              replicationFactor - repDelta);
         }
         int newMisRepDelta = misRepDelta;
         if (misRepDelta > 0) {
@@ -690,7 +631,7 @@
           newMisRepDelta = containerPlacement.validateContainerPlacement(
               targetReplicas, replicationFactor).misReplicationCount();
         }
-        if (delta > 0 || newMisRepDelta < misRepDelta) {
+        if (repDelta > 0 || newMisRepDelta < misRepDelta) {
           // Only create new replicas if we are missing a replicas or
           // the number of pending mis-replication has improved. No point in
           // creating new replicas for mis-replicated containers unless it
@@ -703,7 +644,6 @@
               "replicas. After selecting new nodes, mis-replication has not " +
               "improved. No additional replicas will be scheduled",
               id, misRepDelta);
->>>>>>> 6267a39d
         }
       } else {
         LOG.warn("Cannot replicate container {}, no healthy replica found.",
@@ -730,14 +670,7 @@
     final Set<ContainerReplica> replicas = replicaSet.getReplica();
     final ContainerID id = container.containerID();
     final int replicationFactor = container.getReplicationFactor().getNumber();
-<<<<<<< HEAD
-    final int excess = replicaSet.additionalReplicaNeeded() * -1;
-=======
-    // Don't consider inflight replication while calculating excess here.
-    int excess = replicas.size() - replicationFactor -
-        inflightDeletion.getOrDefault(id, Collections.emptyList()).size();
-
->>>>>>> 6267a39d
+    int excess = replicaSet.additionalReplicaNeeded() * -1;
     if (excess > 0) {
 
       LOG.info("Container {} is over replicated. Expected replica count" +
@@ -755,22 +688,15 @@
             .forEach(r -> uniqueReplicas
                 .putIfAbsent(r.getOriginDatanodeId(), r));
 
-<<<<<<< HEAD
-      // Retain one healthy replica per origin node Id.
-      final List<ContainerReplica> eligibleReplicas = new ArrayList<>(replicas);
-      eligibleReplicas.removeAll(uniqueReplicas.values());
-      // Replica which are maintenance or decommissioned are not eligible to
-      // be removed, as they do not count toward over-replication and they also
-      // many not be available
-      eligibleReplicas.removeIf(r ->
-          r.getDatanodeDetails().getPersistedOpState() !=
-              HddsProtos.NodeOperationalState.IN_SERVICE);
-=======
-        // Retain one healthy replica per origin node Id.
         eligibleReplicas.removeAll(uniqueReplicas.values());
-      }
-
->>>>>>> 6267a39d
+        // Replica which are maintenance or decommissioned are not eligible to
+        // be removed, as they do not count toward over-replication and they
+        // also many not be available
+        eligibleReplicas.removeIf(r ->
+            r.getDatanodeDetails().getPersistedOpState() !=
+                HddsProtos.NodeOperationalState.IN_SERVICE);
+      }
+
       final List<ContainerReplica> unhealthyReplicas = eligibleReplicas
           .stream()
           .filter(r -> !compareState(container.getState(), r.getState()))
@@ -794,18 +720,18 @@
       // make the container become mis-replicated.
       if (excess > 0) {
         eligibleReplicas.removeAll(unhealthyReplicas);
-        Set<ContainerReplica> replicaSet = new HashSet<>(eligibleReplicas);
+        Set<ContainerReplica> eligibleSet = new HashSet<>(eligibleReplicas);
         ContainerPlacementStatus ps =
-            getPlacementStatus(replicaSet, replicationFactor);
+            getPlacementStatus(eligibleSet, replicationFactor);
         for (ContainerReplica r : eligibleReplicas) {
           if (excess <= 0) {
             break;
           }
           // First remove the replica we are working on from the set, and then
           // check if the set is now mis-replicated.
-          replicaSet.remove(r);
+          eligibleSet.remove(r);
           ContainerPlacementStatus nowPS =
-              getPlacementStatus(replicaSet, replicationFactor);
+              getPlacementStatus(eligibleSet, replicationFactor);
           if ((!ps.isPolicySatisfied()
                 && nowPS.actualPlacementCount() == ps.actualPlacementCount())
               || (ps.isPolicySatisfied() && nowPS.isPolicySatisfied())) {
@@ -817,7 +743,7 @@
             continue;
           }
           // If we decided not to remove this replica, put it back into the set
-          replicaSet.add(r);
+          eligibleSet.add(r);
         }
         if (excess > 0) {
           LOG.info("The container {} is over replicated with {} excess " +
@@ -1098,22 +1024,12 @@
             + "sent  to datanodes. After this timeout the command will be "
             + "retried.")
     private long eventTimeout = Duration.ofMinutes(30).toMillis();
-
-<<<<<<< HEAD
-    public void setInterval(long interval) {
-      this.interval = interval;
-    }
-
-    public void setEventTimeout(long eventTimeout) {
-      this.eventTimeout = eventTimeout;
-=======
     public void setInterval(Duration interval) {
       this.interval = interval.toMillis();
     }
 
     public void setEventTimeout(Duration timeout) {
       this.eventTimeout = timeout.toMillis();
->>>>>>> 6267a39d
     }
 
     /**
