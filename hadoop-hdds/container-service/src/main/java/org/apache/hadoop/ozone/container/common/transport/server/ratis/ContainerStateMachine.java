/*
 * Licensed to the Apache Software Foundation (ASF) under one
 * or more contributor license agreements.  See the NOTICE file
 * distributed with this work for additional information
 * regarding copyright ownership.  The ASF licenses this file
 * to you under the Apache License, Version 2.0 (the
 * "License"); you may not use this file except in compliance
 *  with the License.  You may obtain a copy of the License at
 *
 *      http://www.apache.org/licenses/LICENSE-2.0
 *
 *  Unless required by applicable law or agreed to in writing, software
 *  distributed under the License is distributed on an "AS IS" BASIS,
 *  WITHOUT WARRANTIES OR CONDITIONS OF ANY KIND, either express or implied.
 *  See the License for the specific language governing permissions and
 *  limitations under the License.
 */

package org.apache.hadoop.ozone.container.common.transport.server.ratis;

import java.io.File;
import java.io.FileInputStream;
import java.io.FileOutputStream;
import java.io.IOException;
import java.io.OutputStream;
import java.util.List;
import java.util.Map;
import java.util.Objects;
import java.util.concurrent.CompletableFuture;
import java.util.concurrent.ConcurrentHashMap;
import java.util.concurrent.ExecutorService;
import java.util.concurrent.Executors;
import java.util.concurrent.Semaphore;
import java.util.concurrent.ThreadPoolExecutor;
import java.util.concurrent.atomic.AtomicBoolean;
import java.util.stream.Collectors;

import org.apache.hadoop.hdds.HddsUtils;
import org.apache.hadoop.hdds.conf.ConfigurationSource;
import org.apache.hadoop.hdds.conf.DatanodeRatisServerConfig;
import org.apache.hadoop.hdds.conf.StorageUnit;
import org.apache.hadoop.hdds.protocol.datanode.proto.ContainerProtos;
import org.apache.hadoop.hdds.protocol.datanode.proto.ContainerProtos.Container2BCSIDMapProto;
import org.apache.hadoop.hdds.protocol.datanode.proto.ContainerProtos.ContainerCommandRequestProto;
import org.apache.hadoop.hdds.protocol.datanode.proto.ContainerProtos.ContainerCommandResponseProto;
import org.apache.hadoop.hdds.protocol.datanode.proto.ContainerProtos.ReadChunkRequestProto;
import org.apache.hadoop.hdds.protocol.datanode.proto.ContainerProtos.ReadChunkResponseProto;
import org.apache.hadoop.hdds.protocol.datanode.proto.ContainerProtos.Type;
import org.apache.hadoop.hdds.protocol.datanode.proto.ContainerProtos.WriteChunkRequestProto;
import org.apache.hadoop.hdds.ratis.ContainerCommandRequestMessage;
import org.apache.hadoop.hdds.scm.ScmConfigKeys;
import org.apache.hadoop.hdds.scm.container.common.helpers.ContainerNotOpenException;
import org.apache.hadoop.hdds.scm.container.common.helpers.StorageContainerException;
import org.apache.hadoop.hdds.utils.Cache;
import org.apache.hadoop.hdds.utils.ResourceLimitCache;
import org.apache.hadoop.ozone.OzoneConfigKeys;
import org.apache.hadoop.ozone.container.common.interfaces.ContainerDispatcher;
import org.apache.hadoop.ozone.container.ozoneimpl.ContainerController;
import org.apache.hadoop.util.Time;

import com.google.common.annotations.VisibleForTesting;
import com.google.common.base.Preconditions;
import org.apache.ratis.proto.RaftProtos.LogEntryProto;
import org.apache.ratis.proto.RaftProtos.RaftPeerRole;
import org.apache.ratis.proto.RaftProtos.RoleInfoProto;
import org.apache.ratis.proto.RaftProtos.StateMachineLogEntryProto;
import org.apache.ratis.protocol.Message;
import org.apache.ratis.protocol.RaftClientRequest;
import org.apache.ratis.protocol.RaftGroupId;
import org.apache.ratis.protocol.RaftGroupMemberId;
import org.apache.ratis.protocol.RaftPeerId;
import org.apache.ratis.protocol.exceptions.StateMachineException;
import org.apache.ratis.server.RaftServer;
import org.apache.ratis.server.protocol.TermIndex;
import org.apache.ratis.server.raftlog.RaftLog;
import org.apache.ratis.server.storage.RaftStorage;
import org.apache.ratis.statemachine.StateMachineStorage;
import org.apache.ratis.statemachine.TransactionContext;
import org.apache.ratis.statemachine.impl.BaseStateMachine;
import org.apache.ratis.statemachine.impl.SimpleStateMachineStorage;
import org.apache.ratis.statemachine.impl.SingleFileSnapshotInfo;
import org.apache.ratis.thirdparty.com.google.protobuf.ByteString;
import org.apache.ratis.thirdparty.com.google.protobuf.InvalidProtocolBufferException;
import org.apache.ratis.thirdparty.com.google.protobuf.TextFormat;
import org.slf4j.Logger;
import org.slf4j.LoggerFactory;

/** A {@link org.apache.ratis.statemachine.StateMachine} for containers.
 *
 * The stateMachine is responsible for handling different types of container
 * requests. The container requests can be divided into readonly and write
 * requests.
 *
 * Read only requests are classified in
 * {@link org.apache.hadoop.hdds.HddsUtils#isReadOnly}
 * and these readonly requests are replied from the {@link #query(Message)}.
 *
 * The write requests can be divided into requests with user data
 * (WriteChunkRequest) and other request without user data.
 *
 * In order to optimize the write throughput, the writeChunk request is
 * processed in 2 phases. The 2 phases are divided in
 * {@link #startTransaction(RaftClientRequest)}, in the first phase the user
 * data is written directly into the state machine via
 * {@link #write} and in the second phase the
 * transaction is committed via {@link #applyTransaction(TransactionContext)}
 *
 * For the requests with no stateMachine data, the transaction is directly
 * committed through
 * {@link #applyTransaction(TransactionContext)}
 *
 * There are 2 ordering operation which are enforced right now in the code,
 * 1) Write chunk operation are executed after the create container operation,
 * the write chunk operation will fail otherwise as the container still hasn't
 * been created. Hence the create container operation has been split in the
 * {@link #startTransaction(RaftClientRequest)}, this will help in synchronizing
 * the calls in {@link #write}
 *
 * 2) Write chunk commit operation is executed after write chunk state machine
 * operation. This will ensure that commit operation is sync'd with the state
 * machine operation. For example, synchronization between writeChunk and
 * createContainer in {@link ContainerStateMachine}.
 **/

public class ContainerStateMachine extends BaseStateMachine {
  static final Logger LOG =
      LoggerFactory.getLogger(ContainerStateMachine.class);
  private final SimpleStateMachineStorage storage =
      new SimpleStateMachineStorage();
  private final RaftGroupId gid;
  private final ContainerDispatcher dispatcher;
  private final ContainerController containerController;
  private final XceiverServerRatis ratisServer;
  private final ConcurrentHashMap<Long,
      CompletableFuture<ContainerCommandResponseProto>> writeChunkFutureMap;

  // keeps track of the containers created per pipeline
  private final Map<Long, Long> container2BCSIDMap;
  private final ExecutorService[] executors;
  private final List<ThreadPoolExecutor> chunkExecutors;
  private final Map<Long, Long> applyTransactionCompletionMap;
  private final Cache<Long, ByteString> stateMachineDataCache;
  private final AtomicBoolean stateMachineHealthy;

  private final Semaphore applyTransactionSemaphore;
  /**
   * CSM metrics.
   */
  private final CSMMetrics metrics;

  @SuppressWarnings("parameternumber")
  public ContainerStateMachine(RaftGroupId gid, ContainerDispatcher dispatcher,
      ContainerController containerController,
      List<ThreadPoolExecutor> chunkExecutors,
      XceiverServerRatis ratisServer, ConfigurationSource conf) {
    this.gid = gid;
    this.dispatcher = dispatcher;
    this.containerController = containerController;
    this.ratisServer = ratisServer;
    metrics = CSMMetrics.create(gid);
    this.writeChunkFutureMap = new ConcurrentHashMap<>();
    applyTransactionCompletionMap = new ConcurrentHashMap<>();
    int numPendingRequests = conf
        .getObject(DatanodeRatisServerConfig.class)
        .getLeaderNumPendingRequests();
    int pendingRequestsByteLimit = (int) conf.getStorageSize(
        OzoneConfigKeys.DFS_CONTAINER_RATIS_LEADER_PENDING_BYTES_LIMIT,
        OzoneConfigKeys.DFS_CONTAINER_RATIS_LEADER_PENDING_BYTES_LIMIT_DEFAULT,
        StorageUnit.BYTES);
    stateMachineDataCache = new ResourceLimitCache<>(new ConcurrentHashMap<>(),
        (index, data) -> new int[] {1, data.size()}, numPendingRequests,
        pendingRequestsByteLimit);

    this.chunkExecutors = chunkExecutors;

    this.container2BCSIDMap = new ConcurrentHashMap<>();

    final int numContainerOpExecutors = conf.getInt(
        OzoneConfigKeys.DFS_CONTAINER_RATIS_NUM_CONTAINER_OP_EXECUTORS_KEY,
        OzoneConfigKeys.DFS_CONTAINER_RATIS_NUM_CONTAINER_OP_EXECUTORS_DEFAULT);
    int maxPendingApplyTransactions = conf.getInt(
        ScmConfigKeys.
            DFS_CONTAINER_RATIS_STATEMACHINE_MAX_PENDING_APPLY_TXNS,
        ScmConfigKeys.
            DFS_CONTAINER_RATIS_STATEMACHINE_MAX_PENDING_APPLY_TXNS_DEFAULT);
    applyTransactionSemaphore = new Semaphore(maxPendingApplyTransactions);
    stateMachineHealthy = new AtomicBoolean(true);
    this.executors = new ExecutorService[numContainerOpExecutors];
    for (int i = 0; i < numContainerOpExecutors; i++) {
      final int index = i;
      this.executors[index] = Executors.newSingleThreadExecutor(r -> {
        Thread t = new Thread(r);
        t.setName("RatisApplyTransactionExecutor " + index);
        return t;
      });
    }
  }

  @Override
  public StateMachineStorage getStateMachineStorage() {
    return storage;
  }

  public CSMMetrics getMetrics() {
    return metrics;
  }

  @Override
  public void initialize(
      RaftServer server, RaftGroupId id, RaftStorage raftStorage)
      throws IOException {
    super.initialize(server, id, raftStorage);
    storage.init(raftStorage);
    ratisServer.notifyGroupAdd(gid);

    loadSnapshot(storage.getLatestSnapshot());
  }

  private long loadSnapshot(SingleFileSnapshotInfo snapshot)
      throws IOException {
    if (snapshot == null) {
      TermIndex empty = TermIndex.valueOf(0, RaftLog.INVALID_LOG_INDEX);
      LOG.info("{}: The snapshot info is null. Setting the last applied index" +
              "to:{}", gid, empty);
      setLastAppliedTermIndex(empty);
      return empty.getIndex();
    }

    final File snapshotFile = snapshot.getFile().getPath().toFile();
    final TermIndex last =
        SimpleStateMachineStorage.getTermIndexFromSnapshotFile(snapshotFile);
    LOG.info("{}: Setting the last applied index to {}", gid, last);
    setLastAppliedTermIndex(last);

    // initialize the dispatcher with snapshot so that it build the missing
    // container list
    buildMissingContainerSet(snapshotFile);
    return last.getIndex();
  }

  @VisibleForTesting
  public void buildMissingContainerSet(File snapshotFile) throws IOException {
    // initialize the dispatcher with snapshot so that it build the missing
    // container list
    try (FileInputStream fin = new FileInputStream(snapshotFile)) {
      ContainerProtos.Container2BCSIDMapProto proto =
              ContainerProtos.Container2BCSIDMapProto
                      .parseFrom(fin);
      // read the created containers list from the snapshot file and add it to
      // the container2BCSIDMap here.
      // container2BCSIDMap will further grow as and when containers get created
      container2BCSIDMap.putAll(proto.getContainer2BCSIDMap());
      dispatcher.buildMissingContainerSetAndValidate(container2BCSIDMap);
    }
  }
  /**
   * As a part of taking snapshot with Ratis StateMachine, it will persist
   * the existing container set in the snapshotFile.
   * @param out OutputStream mapped to the Ratis snapshot file
   * @throws IOException
   */
  public void persistContainerSet(OutputStream out) throws IOException {
    Container2BCSIDMapProto.Builder builder =
        Container2BCSIDMapProto.newBuilder();
    builder.putAllContainer2BCSID(container2BCSIDMap);
    // TODO : while snapshot is being taken, deleteContainer call should not
    // should not happen. Lock protection will be required if delete
    // container happens outside of Ratis.
    builder.build().writeTo(out);
  }

  public boolean isStateMachineHealthy() {
    return stateMachineHealthy.get();
  }

  @Override
  public long takeSnapshot() throws IOException {
    TermIndex ti = getLastAppliedTermIndex();
    long startTime = Time.monotonicNow();
    if (!isStateMachineHealthy()) {
      String msg =
          "Failed to take snapshot " + " for " + gid + " as the stateMachine"
              + " is unhealthy. The last applied index is at " + ti;
      StateMachineException sme = new StateMachineException(msg);
      LOG.error(msg);
      throw sme;
    }
    if (ti != null && ti.getIndex() != RaftLog.INVALID_LOG_INDEX) {
      final File snapshotFile =
          storage.getSnapshotFile(ti.getTerm(), ti.getIndex());
      LOG.info("{}: Taking a snapshot at:{} file {}", gid, ti, snapshotFile);
      try (FileOutputStream fos = new FileOutputStream(snapshotFile)) {
        persistContainerSet(fos);
        fos.flush();
        // make sure the snapshot file is synced
        fos.getFD().sync();
      } catch (IOException ioe) {
        LOG.error("{}: Failed to write snapshot at:{} file {}", gid, ti,
            snapshotFile);
        throw ioe;
      }
      LOG.info("{}: Finished taking a snapshot at:{} file:{} took: {} ms",
          gid, ti, snapshotFile, (Time.monotonicNow() - startTime));
      return ti.getIndex();
    }
    return -1;
  }

  @Override
  public TransactionContext startTransaction(RaftClientRequest request)
      throws IOException {
    long startTime = Time.monotonicNowNanos();
    final ContainerCommandRequestProto proto =
        message2ContainerCommandRequestProto(request.getMessage());
    Preconditions.checkArgument(request.getRaftGroupId().equals(gid));
    try {
      dispatcher.validateContainerCommand(proto);
    } catch (IOException ioe) {
      if (ioe instanceof ContainerNotOpenException) {
        metrics.incNumContainerNotOpenVerifyFailures();
      } else {
        metrics.incNumStartTransactionVerifyFailures();
        LOG.error("startTransaction validation failed on leader", ioe);
      }
      TransactionContext ctxt = TransactionContext.newBuilder()
          .setClientRequest(request)
          .setStateMachine(this)
          .setServerRole(RaftPeerRole.LEADER)
          .build();
      ctxt.setException(ioe);
      return ctxt;
    }
    if (proto.getCmdType() == Type.WriteChunk) {
      final WriteChunkRequestProto write = proto.getWriteChunk();
      // create the log entry proto
      final WriteChunkRequestProto commitWriteChunkProto =
          WriteChunkRequestProto.newBuilder()
              .setBlockID(write.getBlockID())
              .setChunkData(write.getChunkData())
              // skipping the data field as it is
              // already set in statemachine data proto
              .build();
      ContainerCommandRequestProto commitContainerCommandProto =
          ContainerCommandRequestProto
              .newBuilder(proto)
              .setWriteChunk(commitWriteChunkProto)
              .setTraceID(proto.getTraceID())
              .build();

      return TransactionContext.newBuilder()
          .setClientRequest(request)
          .setStateMachine(this)
          .setServerRole(RaftPeerRole.LEADER)
          .setStateMachineContext(startTime)
          .setStateMachineData(write.getData())
          .setLogData(commitContainerCommandProto.toByteString())
          .build();
    } else {
      return TransactionContext.newBuilder()
          .setClientRequest(request)
          .setStateMachine(this)
          .setServerRole(RaftPeerRole.LEADER)
          .setStateMachineContext(startTime)
          .setLogData(proto.toByteString())
          .build();
    }

  }

  private ByteString getStateMachineData(StateMachineLogEntryProto entryProto) {
    return entryProto.getStateMachineEntry().getStateMachineData();
  }

  private static ContainerCommandRequestProto getContainerCommandRequestProto(
      RaftGroupId id, ByteString request)
      throws InvalidProtocolBufferException {
    // TODO: We can avoid creating new builder and set pipeline Id if
    // the client is already sending the pipeline id, then we just have to
    // validate the pipeline Id.
    return ContainerCommandRequestProto.newBuilder(
        ContainerCommandRequestProto.parseFrom(request))
        .setPipelineID(id.getUuid().toString()).build();
  }

  private ContainerCommandRequestProto message2ContainerCommandRequestProto(
      Message message) throws InvalidProtocolBufferException {
    return ContainerCommandRequestMessage.toProto(message.getContent(), gid);
  }

  private ContainerCommandResponseProto dispatchCommand(
      ContainerCommandRequestProto requestProto, DispatcherContext context) {
    if (LOG.isTraceEnabled()) {
      LOG.trace("{}: dispatch {} containerID={} pipelineID={} traceID={}", gid,
          requestProto.getCmdType(), requestProto.getContainerID(),
          requestProto.getPipelineID(), requestProto.getTraceID());
    }
    ContainerCommandResponseProto response =
        dispatcher.dispatch(requestProto, context);
    if (LOG.isTraceEnabled()) {
      LOG.trace("{}: response {}", gid, response);
    }
    return response;
  }

  private ContainerCommandResponseProto runCommand(
      ContainerCommandRequestProto requestProto,
      DispatcherContext context) {
    return dispatchCommand(requestProto, context);
  }

  private ExecutorService getCommandExecutor(
      ContainerCommandRequestProto requestProto) {
    int executorId = (int)(requestProto.getContainerID() % executors.length);
    return executors[executorId];
  }

  private CompletableFuture<Message> handleWriteChunk(
      ContainerCommandRequestProto requestProto, long entryIndex, long term,
      long startTime) {
    final WriteChunkRequestProto write = requestProto.getWriteChunk();
<<<<<<< HEAD
    RaftServer server = ratisServer.getServer();
    try {
      if (server.getDivision(gid).getInfo().isLeader()) {
=======
    try {
      RaftServer.Division division = ratisServer.getServerDivision();
      if (division.getInfo().isLeader()) {
>>>>>>> 375da4d2
        stateMachineDataCache.put(entryIndex, write.getData());
      }
    } catch (InterruptedException ioe) {
      Thread.currentThread().interrupt();
      return completeExceptionally(ioe);
    } catch (IOException ioe) {
      return completeExceptionally(ioe);
    }
    DispatcherContext context =
        new DispatcherContext.Builder()
            .setTerm(term)
            .setLogIndex(entryIndex)
            .setStage(DispatcherContext.WriteChunkStage.WRITE_DATA)
            .setContainer2BCSIDMap(container2BCSIDMap)
            .build();
    CompletableFuture<Message> raftFuture = new CompletableFuture<>();
    // ensure the write chunk happens asynchronously in writeChunkExecutor pool
    // thread.
    CompletableFuture<ContainerCommandResponseProto> writeChunkFuture =
        CompletableFuture.supplyAsync(() -> {
          try {
            return runCommand(requestProto, context);
          } catch (Exception e) {
            LOG.error("{}: writeChunk writeStateMachineData failed: blockId" +
                "{} logIndex {} chunkName {}", gid, write.getBlockID(),
                entryIndex, write.getChunkData().getChunkName(), e);
            metrics.incNumWriteDataFails();
            // write chunks go in parallel. It's possible that one write chunk
            // see the stateMachine is marked unhealthy by other parallel thread
            stateMachineHealthy.set(false);
            raftFuture.completeExceptionally(e);
            throw e;
          }
        }, getChunkExecutor(requestProto.getWriteChunk()));

    writeChunkFutureMap.put(entryIndex, writeChunkFuture);
    if (LOG.isDebugEnabled()) {
      LOG.debug("{}: writeChunk writeStateMachineData : blockId" +
              "{} logIndex {} chunkName {}", gid, write.getBlockID(),
          entryIndex, write.getChunkData().getChunkName());
    }
    // Remove the future once it finishes execution from the
    // writeChunkFutureMap.
    writeChunkFuture.thenApply(r -> {
      if (r.getResult() != ContainerProtos.Result.SUCCESS
          && r.getResult() != ContainerProtos.Result.CONTAINER_NOT_OPEN
          && r.getResult() != ContainerProtos.Result.CLOSED_CONTAINER_IO) {
        StorageContainerException sce =
            new StorageContainerException(r.getMessage(), r.getResult());
        LOG.error(gid + ": writeChunk writeStateMachineData failed: blockId" +
            write.getBlockID() + " logIndex " + entryIndex + " chunkName " +
            write.getChunkData().getChunkName() + " Error message: " +
            r.getMessage() + " Container Result: " + r.getResult());
        metrics.incNumWriteDataFails();
        // If the write fails currently we mark the stateMachine as unhealthy.
        // This leads to pipeline close. Any change in that behavior requires
        // handling the entry for the write chunk in cache.
        stateMachineHealthy.set(false);
        raftFuture.completeExceptionally(sce);
      } else {
        metrics.incNumBytesWrittenCount(
            requestProto.getWriteChunk().getChunkData().getLen());
        if (LOG.isDebugEnabled()) {
          LOG.debug(gid +
              ": writeChunk writeStateMachineData  completed: blockId" +
              write.getBlockID() + " logIndex " + entryIndex + " chunkName " +
              write.getChunkData().getChunkName());
        }
        raftFuture.complete(r::toByteString);
        metrics.recordWriteStateMachineCompletion(
            Time.monotonicNowNanos() - startTime);
      }

      writeChunkFutureMap.remove(entryIndex);
      return r;
    });
    return raftFuture;
  }

  private ExecutorService getChunkExecutor(WriteChunkRequestProto req) {
    int hash = Objects.hashCode(req.getBlockID());
    if (hash == Integer.MIN_VALUE) {
      hash = Integer.MAX_VALUE;
    }
    int i = Math.abs(hash) % chunkExecutors.size();
    return chunkExecutors.get(i);
  }

  /*
   * writeStateMachineData calls are not synchronized with each other
   * and also with applyTransaction.
   */
  @Override
  public CompletableFuture<Message> write(LogEntryProto entry) {
    try {
      metrics.incNumWriteStateMachineOps();
      long writeStateMachineStartTime = Time.monotonicNowNanos();
      ContainerCommandRequestProto requestProto =
          getContainerCommandRequestProto(gid,
              entry.getStateMachineLogEntry().getLogData());
      WriteChunkRequestProto writeChunk =
          WriteChunkRequestProto.newBuilder(requestProto.getWriteChunk())
              .setData(getStateMachineData(entry.getStateMachineLogEntry()))
              .build();
      requestProto = ContainerCommandRequestProto.newBuilder(requestProto)
          .setWriteChunk(writeChunk).build();
      Type cmdType = requestProto.getCmdType();

      // For only writeChunk, there will be writeStateMachineData call.
      // CreateContainer will happen as a part of writeChunk only.
      switch (cmdType) {
      case WriteChunk:
        return handleWriteChunk(requestProto, entry.getIndex(),
            entry.getTerm(), writeStateMachineStartTime);
      default:
        throw new IllegalStateException("Cmd Type:" + cmdType
            + " should not have state machine data");
      }
    } catch (IOException e) {
      metrics.incNumWriteStateMachineFails();
      return completeExceptionally(e);
    }
  }

  @Override
  public CompletableFuture<Message> query(Message request) {
    try {
      metrics.incNumQueryStateMachineOps();
      final ContainerCommandRequestProto requestProto =
          message2ContainerCommandRequestProto(request);
      return CompletableFuture
          .completedFuture(runCommand(requestProto, null)::toByteString);
    } catch (IOException e) {
      metrics.incNumQueryStateMachineFails();
      return completeExceptionally(e);
    }
  }

  private ByteString readStateMachineData(
      ContainerCommandRequestProto requestProto, long term, long index)
      throws IOException {
    // the stateMachine data is not present in the stateMachine cache,
    // increment the stateMachine cache miss count
    metrics.incNumReadStateMachineMissCount();
    WriteChunkRequestProto writeChunkRequestProto =
        requestProto.getWriteChunk();
    ContainerProtos.ChunkInfo chunkInfo = writeChunkRequestProto.getChunkData();
    // prepare the chunk to be read
    ReadChunkRequestProto.Builder readChunkRequestProto =
        ReadChunkRequestProto.newBuilder()
            .setBlockID(writeChunkRequestProto.getBlockID())
            .setChunkData(chunkInfo);
    ContainerCommandRequestProto dataContainerCommandProto =
        ContainerCommandRequestProto.newBuilder(requestProto)
            .setCmdType(Type.ReadChunk).setReadChunk(readChunkRequestProto)
            .build();
    DispatcherContext context =
        new DispatcherContext.Builder().setTerm(term).setLogIndex(index)
            .setReadFromTmpFile(true).build();
    // read the chunk
    ContainerCommandResponseProto response =
        dispatchCommand(dataContainerCommandProto, context);
    if (response.getResult() != ContainerProtos.Result.SUCCESS) {
      StorageContainerException sce =
          new StorageContainerException(response.getMessage(),
              response.getResult());
      LOG.error("gid {} : ReadStateMachine failed. cmd {} logIndex {} msg : "
              + "{} Container Result: {}", gid, response.getCmdType(), index,
          response.getMessage(), response.getResult());
      stateMachineHealthy.set(false);
      throw sce;
    }

    ReadChunkResponseProto responseProto = response.getReadChunk();

    ByteString data = responseProto.getData();
    // assert that the response has data in it.
    Preconditions
        .checkNotNull(data, "read chunk data is null for chunk: %s", chunkInfo);
    Preconditions.checkState(data.size() == chunkInfo.getLen(),
        "read chunk len=%s does not match chunk expected len=%s for chunk:%s",
        data.size(), chunkInfo.getLen(), chunkInfo);
    return data;
  }

  /**
   * Returns the combined future of all the writeChunks till the given log
   * index. The Raft log worker will wait for the stateMachineData to complete
   * flush as well.
   *
   * @param index log index till which the stateMachine data needs to be flushed
   * @return Combined future of all writeChunks till the log index given.
   */
  @Override
  public CompletableFuture<Void> flush(long index) {
    List<CompletableFuture<ContainerCommandResponseProto>> futureList =
        writeChunkFutureMap.entrySet().stream().filter(x -> x.getKey() <= index)
            .map(Map.Entry::getValue).collect(Collectors.toList());
    return CompletableFuture.allOf(
        futureList.toArray(new CompletableFuture[futureList.size()]));
  }
  /*
   * This api is used by the leader while appending logs to the follower
   * This allows the leader to read the state machine data from the
   * state machine implementation in case cached state machine data has been
   * evicted.
   */
  @Override
  public CompletableFuture<ByteString> read(
      LogEntryProto entry) {
    StateMachineLogEntryProto smLogEntryProto = entry.getStateMachineLogEntry();
    metrics.incNumReadStateMachineOps();
    if (!getStateMachineData(smLogEntryProto).isEmpty()) {
      return CompletableFuture.completedFuture(ByteString.EMPTY);
    }
    try {
      final ContainerCommandRequestProto requestProto =
          getContainerCommandRequestProto(gid,
              entry.getStateMachineLogEntry().getLogData());
      // readStateMachineData should only be called for "write" to Ratis.
      Preconditions.checkArgument(!HddsUtils.isReadOnly(requestProto));
      if (requestProto.getCmdType() == Type.WriteChunk) {
        final CompletableFuture<ByteString> future = new CompletableFuture<>();
        ByteString data = stateMachineDataCache.get(entry.getIndex());
        if (data != null) {
          future.complete(data);
          return future;
        }

        CompletableFuture.supplyAsync(() -> {
          try {
            future.complete(
                readStateMachineData(requestProto, entry.getTerm(),
                    entry.getIndex()));
          } catch (IOException e) {
            metrics.incNumReadStateMachineFails();
            future.completeExceptionally(e);
          }
          return future;
        }, getChunkExecutor(requestProto.getWriteChunk()));
        return future;
      } else {
        throw new IllegalStateException("Cmd type:" + requestProto.getCmdType()
            + " cannot have state machine data");
      }
    } catch (Exception e) {
      metrics.incNumReadStateMachineFails();
      LOG.error("{} unable to read stateMachineData:", gid, e);
      return completeExceptionally(e);
    }
  }

  private synchronized void updateLastApplied() {
    Long appliedTerm = null;
    long appliedIndex = -1;
    for(long i = getLastAppliedTermIndex().getIndex() + 1;; i++) {
      final Long removed = applyTransactionCompletionMap.remove(i);
      if (removed == null) {
        break;
      }
      appliedTerm = removed;
      appliedIndex = i;
    }
    if (appliedTerm != null) {
      updateLastAppliedTermIndex(appliedTerm, appliedIndex);
    }
  }

  /**
   * Notifies the state machine about index updates because of entries
   * which do not cause state machine update, i.e. conf entries, metadata
   * entries
   * @param term term of the log entry
   * @param index index of the log entry
   */
  @Override
  public void notifyTermIndexUpdated(long term, long index) {
    applyTransactionCompletionMap.put(index, term);
    // We need to call updateLastApplied here because now in ratis when a
    // node becomes leader, it is checking stateMachineIndex >=
    // placeHolderIndex (when a node becomes leader, it writes a conf entry
    // with some information like its peers and termIndex). So, calling
    // updateLastApplied updates lastAppliedTermIndex.
    updateLastApplied();
  }

  /*
   * ApplyTransaction calls in Ratis are sequential.
   */
  @Override
  public CompletableFuture<Message> applyTransaction(TransactionContext trx) {
    long index = trx.getLogEntry().getIndex();
    // Since leader and one of the followers has written the data, it can
    // be removed from the stateMachineDataMap.
    stateMachineDataCache.remove(index);

    DispatcherContext.Builder builder =
        new DispatcherContext.Builder()
            .setTerm(trx.getLogEntry().getTerm())
            .setLogIndex(index);

    long applyTxnStartTime = Time.monotonicNowNanos();
    try {
      applyTransactionSemaphore.acquire();
      metrics.incNumApplyTransactionsOps();
      ContainerCommandRequestProto requestProto =
          getContainerCommandRequestProto(gid,
              trx.getStateMachineLogEntry().getLogData());
      Type cmdType = requestProto.getCmdType();
      // Make sure that in write chunk, the user data is not set
      if (cmdType == Type.WriteChunk) {
        Preconditions
            .checkArgument(requestProto.getWriteChunk().getData().isEmpty());
        builder
            .setStage(DispatcherContext.WriteChunkStage.COMMIT_DATA);
      }
      if (cmdType == Type.WriteChunk || cmdType == Type.PutSmallFile
          || cmdType == Type.PutBlock || cmdType == Type.CreateContainer) {
        builder.setContainer2BCSIDMap(container2BCSIDMap);
      }
      CompletableFuture<Message> applyTransactionFuture =
          new CompletableFuture<>();
      // Ensure the command gets executed in a separate thread than
      // stateMachineUpdater thread which is calling applyTransaction here.
      CompletableFuture<ContainerCommandResponseProto> future =
          CompletableFuture.supplyAsync(() -> {
            try {
              return runCommand(requestProto, builder.build());
            } catch (Exception e) {
              LOG.error("gid {} : ApplyTransaction failed. cmd {} logIndex "
                      + "{} exception {}", gid, requestProto.getCmdType(),
                  index, e);
              stateMachineHealthy.compareAndSet(true, false);
              metrics.incNumApplyTransactionsFails();
              applyTransactionFuture.completeExceptionally(e);
              throw e;
            }
          }, getCommandExecutor(requestProto));
      future.thenApply(r -> {
        if (trx.getServerRole() == RaftPeerRole.LEADER
            && trx.getStateMachineContext() != null) {
          long startTime = (long) trx.getStateMachineContext();
          metrics.incPipelineLatency(cmdType,
              (Time.monotonicNowNanos() - startTime) / 1000000L);
        }
        // ignore close container exception while marking the stateMachine
        // unhealthy
        if (r.getResult() != ContainerProtos.Result.SUCCESS
            && r.getResult() != ContainerProtos.Result.CONTAINER_NOT_OPEN
            && r.getResult() != ContainerProtos.Result.CLOSED_CONTAINER_IO) {
          StorageContainerException sce =
              new StorageContainerException(r.getMessage(), r.getResult());
          LOG.error(
              "gid {} : ApplyTransaction failed. cmd {} logIndex {} msg : "
                  + "{} Container Result: {}", gid, r.getCmdType(), index,
              r.getMessage(), r.getResult());
          metrics.incNumApplyTransactionsFails();
          // Since the applyTransaction now is completed exceptionally,
          // before any further snapshot is taken , the exception will be
          // caught in stateMachineUpdater in Ratis and ratis server will
          // shutdown.
          applyTransactionFuture.completeExceptionally(sce);
          stateMachineHealthy.compareAndSet(true, false);
          ratisServer.handleApplyTransactionFailure(gid, trx.getServerRole());
        } else {
          if (LOG.isDebugEnabled()) {
            LOG.debug(
                "gid {} : ApplyTransaction completed. cmd {} logIndex {} msg : "
                    + "{} Container Result: {}", gid, r.getCmdType(), index,
                r.getMessage(), r.getResult());
          }
          applyTransactionFuture.complete(r::toByteString);
          if (cmdType == Type.WriteChunk || cmdType == Type.PutSmallFile) {
            metrics.incNumBytesCommittedCount(
                requestProto.getWriteChunk().getChunkData().getLen());
          }
          // add the entry to the applyTransactionCompletionMap only if the
          // stateMachine is healthy i.e, there has been no applyTransaction
          // failures before.
          if (isStateMachineHealthy()) {
            final Long previous = applyTransactionCompletionMap
                .put(index, trx.getLogEntry().getTerm());
            Preconditions.checkState(previous == null);
            updateLastApplied();
          }
        }
        return applyTransactionFuture;
      }).whenComplete((r, t) ->  {
        if (t != null) {
          stateMachineHealthy.set(false);
          LOG.error("gid {} : ApplyTransaction failed. cmd {} logIndex "
                  + "{} exception {}", gid, requestProto.getCmdType(),
              index, t);
        }
        applyTransactionSemaphore.release();
        metrics.recordApplyTransactionCompletion(
            Time.monotonicNowNanos() - applyTxnStartTime);
      });
      return applyTransactionFuture;
    } catch (InterruptedException e) {
      metrics.incNumApplyTransactionsFails();
      Thread.currentThread().interrupt();
      return completeExceptionally(e);
    } catch (IOException e) {
      metrics.incNumApplyTransactionsFails();
      return completeExceptionally(e);
    }
  }

  private static <T> CompletableFuture<T> completeExceptionally(Exception e) {
    final CompletableFuture<T> future = new CompletableFuture<>();
    future.completeExceptionally(e);
    return future;
  }

  @Override
  public CompletableFuture<Void> truncate(long index) {
    stateMachineDataCache.removeIf(k -> k >= index);
    return CompletableFuture.completedFuture(null);
  }

  @VisibleForTesting
  public void evictStateMachineCache() {
    stateMachineDataCache.clear();
  }

  @Override
  public void notifyFollowerSlowness(RoleInfoProto roleInfoProto) {
    ratisServer.handleNodeSlowness(gid, roleInfoProto);
  }

  @Override
  public void notifyExtendedNoLeader(RoleInfoProto roleInfoProto) {
    ratisServer.handleNoLeader(gid, roleInfoProto);
  }

  @Override
  public void notifyLogFailed(Throwable t, LogEntryProto failedEntry) {
    ratisServer.handleNodeLogFailure(gid, t);
  }

  @Override
  public CompletableFuture<TermIndex> notifyInstallSnapshotFromLeader(
      RoleInfoProto roleInfoProto, TermIndex firstTermIndexInLog) {
    ratisServer.handleInstallSnapshotFromLeader(gid, roleInfoProto,
        firstTermIndexInLog);
    final CompletableFuture<TermIndex> future = new CompletableFuture<>();
    future.complete(firstTermIndexInLog);
    return future;
  }

  @Override
  public void notifyGroupRemove() {
    ratisServer.notifyGroupRemove(gid);
    // Make best effort to quasi-close all the containers on group removal.
    // Containers already in terminal state like CLOSED or UNHEALTHY will not
    // be affected.
    for (Long cid : container2BCSIDMap.keySet()) {
      try {
        containerController.markContainerForClose(cid);
        containerController.quasiCloseContainer(cid);
      } catch (IOException e) {
        LOG.debug("Failed to quasi-close container {}", cid);
      }
    }
  }

  @Override
  public void close() throws IOException {
    evictStateMachineCache();
    for (ExecutorService executor : executors) {
      executor.shutdown();
    }
    metrics.unRegister();
  }

  @Override
  public void notifyLeaderChanged(RaftGroupMemberId groupMemberId,
                                  RaftPeerId raftPeerId) {
    ratisServer.handleLeaderChangedNotification(groupMemberId, raftPeerId);
  }

  @Override
  public String toStateMachineLogEntryString(StateMachineLogEntryProto proto) {
    return smProtoToString(gid, containerController, proto);
  }

  public static String smProtoToString(RaftGroupId gid,
                                   ContainerController containerController,
                                   StateMachineLogEntryProto proto) {
    StringBuilder builder = new StringBuilder();
    try {
      ContainerCommandRequestProto requestProto =
          getContainerCommandRequestProto(gid, proto.getLogData());
      long contId = requestProto.getContainerID();

      builder.append(TextFormat.shortDebugString(requestProto));

      if (containerController != null) {
        String location = containerController.getContainerLocation(contId);
        builder.append(", container path=");
        builder.append(location);
      }
    } catch (Exception t) {
      LOG.info("smProtoToString failed", t);
      builder.append("smProtoToString failed with");
      builder.append(t.getMessage());
    }
    return builder.toString();
  }
}<|MERGE_RESOLUTION|>--- conflicted
+++ resolved
@@ -418,15 +418,9 @@
       ContainerCommandRequestProto requestProto, long entryIndex, long term,
       long startTime) {
     final WriteChunkRequestProto write = requestProto.getWriteChunk();
-<<<<<<< HEAD
     RaftServer server = ratisServer.getServer();
     try {
       if (server.getDivision(gid).getInfo().isLeader()) {
-=======
-    try {
-      RaftServer.Division division = ratisServer.getServerDivision();
-      if (division.getInfo().isLeader()) {
->>>>>>> 375da4d2
         stateMachineDataCache.put(entryIndex, write.getData());
       }
     } catch (InterruptedException ioe) {
