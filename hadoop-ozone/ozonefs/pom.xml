<?xml version="1.0" encoding="UTF-8"?>
<!--
  Licensed under the Apache License, Version 2.0 (the "License");
  you may not use this file except in compliance with the License.
  You may obtain a copy of the License at

    http://www.apache.org/licenses/LICENSE-2.0

  Unless required by applicable law or agreed to in writing, software
  distributed under the License is distributed on an "AS IS" BASIS,
  WITHOUT WARRANTIES OR CONDITIONS OF ANY KIND, either express or implied.
  See the License for the specific language governing permissions and
  limitations under the License. See accompanying LICENSE file.
-->
<project xmlns="http://maven.apache.org/POM/4.0.0" xmlns:xsi="http://www.w3.org/2001/XMLSchema-instance" xsi:schemaLocation="http://maven.apache.org/POM/4.0.0 https://maven.apache.org/xsd/maven-4.0.0.xsd">
  <modelVersion>4.0.0</modelVersion>
  <parent>
    <groupId>org.apache.ozone</groupId>
    <artifactId>hdds-hadoop-dependency-client</artifactId>
    <version>2.1.0-SNAPSHOT</version>
    <relativePath>../../hadoop-hdds/hadoop-dependency-client</relativePath>
  </parent>
  <artifactId>ozone-filesystem</artifactId>
  <version>2.1.0-SNAPSHOT</version>
  <packaging>jar</packaging>
  <name>Apache Ozone FileSystem</name>
  <properties>
    <file.encoding>UTF-8</file.encoding>
  </properties>

  <dependencies>
    <dependency>
<<<<<<< HEAD
      <groupId>com.google.guava</groupId>
      <artifactId>guava</artifactId>
    </dependency>
    <dependency>
      <groupId>io.opentelemetry</groupId>
      <artifactId>opentelemetry-api</artifactId>
=======
      <groupId>io.opentracing</groupId>
      <artifactId>opentracing-api</artifactId>
    </dependency>
    <dependency>
      <groupId>io.opentracing</groupId>
      <artifactId>opentracing-util</artifactId>
>>>>>>> 34249ea7
    </dependency>
    <dependency>
      <groupId>org.apache.hadoop</groupId>
      <artifactId>hadoop-common</artifactId>
    </dependency>
    <dependency>
      <groupId>org.apache.ozone</groupId>
      <artifactId>hdds-common</artifactId>
    </dependency>
    <dependency>
      <groupId>org.apache.ozone</groupId>
      <artifactId>hdds-config</artifactId>
    </dependency>
    <dependency>
      <groupId>org.apache.ozone</groupId>
      <artifactId>ozone-common</artifactId>
    </dependency>
    <dependency>
      <groupId>org.apache.ozone</groupId>
      <artifactId>ozone-filesystem-common</artifactId>
    </dependency>
    <dependency>
      <groupId>org.apache.ratis</groupId>
      <artifactId>ratis-common</artifactId>
    </dependency>
    <dependency>
      <groupId>org.slf4j</groupId>
      <artifactId>slf4j-api</artifactId>
    </dependency>
  </dependencies>

  <build>
    <plugins>
      <plugin>
        <groupId>org.apache.maven.plugins</groupId>
        <artifactId>maven-compiler-plugin</artifactId>
        <configuration>
          <proc>none</proc>
        </configuration>
      </plugin>
      <plugin>
        <groupId>org.apache.maven.plugins</groupId>
        <artifactId>maven-jar-plugin</artifactId>
        <executions>
          <execution>
            <goals>
              <goal>test-jar</goal>
            </goals>
          </execution>
        </executions>
      </plugin>
      <plugin>
        <groupId>org.apache.maven.plugins</groupId>
        <artifactId>maven-dependency-plugin</artifactId>
        <executions>
          <execution>
            <id>deplist</id>
            <goals>
              <goal>list</goal>
            </goals>
            <phase>compile</phase>
            <configuration>
              <!-- build a shellprofile -->
              <outputFile>${project.basedir}/target/1hadoop-tools-deps/${project.artifactId}.tools-optional.txt</outputFile>
            </configuration>
          </execution>
        </executions>
      </plugin>
    </plugins>
  </build>
</project><|MERGE_RESOLUTION|>--- conflicted
+++ resolved
@@ -30,21 +30,8 @@
 
   <dependencies>
     <dependency>
-<<<<<<< HEAD
-      <groupId>com.google.guava</groupId>
-      <artifactId>guava</artifactId>
-    </dependency>
-    <dependency>
       <groupId>io.opentelemetry</groupId>
       <artifactId>opentelemetry-api</artifactId>
-=======
-      <groupId>io.opentracing</groupId>
-      <artifactId>opentracing-api</artifactId>
-    </dependency>
-    <dependency>
-      <groupId>io.opentracing</groupId>
-      <artifactId>opentracing-util</artifactId>
->>>>>>> 34249ea7
     </dependency>
     <dependency>
       <groupId>org.apache.hadoop</groupId>
