--- conflicted
+++ resolved
@@ -17,21 +17,21 @@
 package org.apache.hadoop.ozone.container.common.states.endpoint;
 
 import java.io.IOException;
+import java.util.Map;
 import java.util.concurrent.Callable;
 
 import org.apache.hadoop.hdds.conf.ConfigurationSource;
 import org.apache.hadoop.hdds.protocol.datanode.proto.ContainerProtos;
 import org.apache.hadoop.hdds.protocol.proto.StorageContainerDatanodeProtocolProtos.SCMVersionResponseProto;
 import org.apache.hadoop.ozone.OzoneConsts;
+import org.apache.hadoop.ozone.container.common.interfaces.Container;
 import org.apache.hadoop.ozone.container.common.statemachine.EndpointStateMachine;
 import org.apache.hadoop.ozone.container.common.utils.StorageVolumeUtil;
+import org.apache.hadoop.ozone.container.common.volume.HddsVolume;
 import org.apache.hadoop.ozone.container.common.volume.MutableVolumeSet;
 import org.apache.hadoop.ozone.container.common.volume.StorageVolume;
-<<<<<<< HEAD
 import org.apache.hadoop.ozone.container.keyvalue.KeyValueContainer;
 import org.apache.hadoop.ozone.container.keyvalue.helpers.KeyValueContainerUtil;
-=======
->>>>>>> 956385a4
 import org.apache.hadoop.ozone.container.ozoneimpl.OzoneContainer;
 import org.apache.hadoop.ozone.protocol.VersionResponse;
 import org.apache.hadoop.util.DiskChecker.DiskOutOfSpaceException;
@@ -128,39 +128,10 @@
         boolean result = StorageVolumeUtil.checkVolume(volume,
             scmId, clusterId, configuration, LOG,
             ozoneContainer.getDbVolumeSet());
-<<<<<<< HEAD
-
-        if (result) {
-          // Clean <HddsVolume>/tmp/container_delete_service dir.
-          if (volume instanceof HddsVolume) {
-            HddsVolume hddsVolume = (HddsVolume) volume;
-            try {
-              // move container to tmp directory which can be cleaned up down
-              ozoneContainer.getContainerSet().getContainerMap().entrySet()
-                  .forEach(e -> {
-                    if (e.getValue().getContainerState()
-                        == ContainerProtos.ContainerDataProto.State.DELETED) {
-                      if (e.getValue() instanceof KeyValueContainer) {
-                        KeyValueContainerUtil.ContainerDeleteDirectory
-                            .moveToTmpDeleteDirectory(
-                                ((KeyValueContainer) e.getValue())
-                                    .getContainerData(), hddsVolume);
-                      }
-                    }
-                  });
-              // cleanup all containers in tmp directory
-              KeyValueContainerUtil.ContainerDeleteDirectory
-                  .cleanTmpDir(hddsVolume, ozoneContainer);
-            } catch (IOException ex) {
-              LOG.error("Error while cleaning tmp delete directory " +
-                  "under {}", hddsVolume.getWorkingDir(), ex);
-            }
-          }
+        if (!result) {
+          volumeSet.failVolume(volume.getStorageDir().getPath());
         } else {
-=======
-        if (!result) {
->>>>>>> 956385a4
-          volumeSet.failVolume(volume.getStorageDir().getPath());
+          cleanupDeletedContainer((HddsVolume) volume);
         }
       }
       if (volumeSet.getVolumesList().size() == 0) {
@@ -172,4 +143,27 @@
       volumeSet.writeUnlock();
     }
   }
+
+  private void cleanupDeletedContainer(HddsVolume volume) {
+    // cleanup deleted container in startup
+    Map<Long, Container<?>> containerMap = ozoneContainer.getContainerSet()
+        .getContainerMap();
+    for (Map.Entry<Long, Container<?>> e : containerMap.entrySet()) {
+      if (e.getValue().getContainerState()
+          == ContainerProtos.ContainerDataProto.State.DELETED) {
+        if (e.getValue() instanceof KeyValueContainer) {
+          try {
+            KeyValueContainerUtil.moveToDeletedContainerDir(
+                ((KeyValueContainer) e.getValue())
+                    .getContainerData(), volume);
+            ozoneContainer.getContainerSet().removeContainer(e.getKey());
+            e.getValue().delete();
+          } catch (IOException ex) {
+            LOG.warn("Failed to remove container {} in DELETED state.",
+                e.getKey(), ex);
+          }
+        }
+      }
+    }
+  }
 }