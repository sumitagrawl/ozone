--- conflicted
+++ resolved
@@ -76,11 +76,8 @@
 import org.apache.hadoop.ozone.om.helpers.SnapshotInfo;
 import org.apache.hadoop.ozone.om.request.OMClientRequest;
 import org.apache.hadoop.ozone.om.service.OMRangerBGSyncService;
-<<<<<<< HEAD
+import org.apache.hadoop.ozone.om.upgrade.OMLayoutFeature;
 import org.apache.hadoop.ozone.snapshot.SnapshotDiffReport;
-=======
-import org.apache.hadoop.ozone.om.upgrade.OMLayoutFeature;
->>>>>>> 6389d016
 import org.apache.hadoop.ozone.util.OzoneNetUtils;
 import org.apache.hadoop.ozone.om.helpers.BucketLayout;
 import org.apache.hadoop.hdds.scm.ha.SCMNodeInfo;
@@ -2735,66 +2732,7 @@
   public KeyInfoWithVolumeContext getKeyInfo(final OmKeyArgs args,
                                              boolean assumeS3Context)
       throws IOException {
-<<<<<<< HEAD
     return getReader(args).getKeyInfo(args, assumeS3Context);
-=======
-    long start = Time.monotonicNowNanos();
-
-    java.util.Optional<S3VolumeContext> s3VolumeContext =
-        java.util.Optional.empty();
-
-    final OmKeyArgs resolvedVolumeArgs;
-    if (assumeS3Context) {
-      S3VolumeContext context = getS3VolumeContext();
-      s3VolumeContext = java.util.Optional.of(context);
-      resolvedVolumeArgs = args.toBuilder()
-          .setVolumeName(context.getOmVolumeArgs().getVolume())
-          .build();
-    } else {
-      resolvedVolumeArgs = args;
-    }
-
-    final ResolvedBucket bucket = captureLatencyNs(
-        perfMetrics.getGetKeyInfoResolveBucketLatencyNs(),
-        () -> resolveBucketLink(resolvedVolumeArgs));
-
-    boolean auditSuccess = true;
-    OmKeyArgs resolvedArgs = bucket.update(resolvedVolumeArgs);
-
-    try {
-      if (isAclEnabled) {
-        captureLatencyNs(perfMetrics.getGetKeyInfoAclCheckLatencyNs(), () ->
-                checkAcls(ResourceType.KEY, StoreType.OZONE,
-                        ACLType.READ, bucket.realVolume(),
-                        bucket.realBucket(), args.getKeyName())
-        );
-      }
-
-      metrics.incNumGetKeyInfo();
-      OmKeyInfo keyInfo =
-          keyManager.getKeyInfo(resolvedArgs, getClientAddress());
-      KeyInfoWithVolumeContext.Builder builder = KeyInfoWithVolumeContext
-          .newBuilder()
-          .setKeyInfo(keyInfo);
-      s3VolumeContext.ifPresent(context -> {
-        builder.setVolumeArgs(context.getOmVolumeArgs());
-        builder.setUserPrincipal(context.getUserPrincipal());
-      });
-      return builder.build();
-    } catch (Exception ex) {
-      metrics.incNumGetKeyInfoFails();
-      auditSuccess = false;
-      AUDIT.logReadFailure(buildAuditMessageForFailure(OMAction.READ_KEY,
-          bucket.audit(resolvedVolumeArgs.toAuditMap()), ex));
-      throw ex;
-    } finally {
-      if (auditSuccess) {
-        AUDIT.logReadSuccess(buildAuditMessageForSuccess(OMAction.READ_KEY,
-            bucket.audit(resolvedVolumeArgs.toAuditMap())));
-      }
-      perfMetrics.addGetKeyInfoLatencyNs(Time.monotonicNowNanos() - start);
-    }
->>>>>>> 6389d016
   }
 
   @Override
