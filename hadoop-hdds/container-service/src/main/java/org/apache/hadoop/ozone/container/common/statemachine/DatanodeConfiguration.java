/*
 * Licensed to the Apache Software Foundation (ASF) under one or more
 * contributor license agreements. See the NOTICE file distributed with
 * this work for additional information regarding copyright ownership.
 * The ASF licenses this file to You under the Apache License, Version 2.0
 * (the "License"); you may not use this file except in compliance with
 * the License. You may obtain a copy of the License at
 *
 *      http://www.apache.org/licenses/LICENSE-2.0
 *
 * Unless required by applicable law or agreed to in writing, software
 * distributed under the License is distributed on an "AS IS" BASIS,
 * WITHOUT WARRANTIES OR CONDITIONS OF ANY KIND, either express or implied.
 * See the License for the specific language governing permissions and
 * limitations under the License.
 */

package org.apache.hadoop.ozone.container.common.statemachine;

import static java.util.concurrent.TimeUnit.MICROSECONDS;
import static org.apache.hadoop.hdds.conf.ConfigTag.CONTAINER;
import static org.apache.hadoop.hdds.conf.ConfigTag.DATANODE;
import static org.apache.hadoop.hdds.conf.ConfigTag.MANAGEMENT;
import static org.apache.hadoop.hdds.conf.ConfigTag.OZONE;
import static org.apache.hadoop.hdds.conf.ConfigTag.STORAGE;
import static org.apache.hadoop.ozone.container.common.statemachine.DatanodeConfiguration.CONFIG_PREFIX;

import java.time.Duration;
import org.apache.hadoop.hdds.conf.Config;
import org.apache.hadoop.hdds.conf.ConfigGroup;
import org.apache.hadoop.hdds.conf.ConfigTag;
import org.apache.hadoop.hdds.conf.ConfigType;
import org.apache.hadoop.hdds.conf.PostConstruct;
import org.apache.hadoop.hdds.conf.ReconfigurableConfig;
import org.apache.hadoop.hdds.conf.StorageSize;
import org.slf4j.Logger;
import org.slf4j.LoggerFactory;

/**
 * Configuration class used for high level datanode configuration parameters.
 */
@ConfigGroup(prefix = CONFIG_PREFIX)
public class DatanodeConfiguration extends ReconfigurableConfig {
  public static final String CONFIG_PREFIX = "hdds.datanode";

  private static final String BLOCK_DELETE_THREAD_MAX = "block.delete.threads.max";

  public static final String HDDS_DATANODE_BLOCK_DELETE_THREAD_MAX =
      CONFIG_PREFIX + "." + BLOCK_DELETE_THREAD_MAX;

<<<<<<< HEAD
  private static final Logger LOG =
      LoggerFactory.getLogger(DatanodeConfiguration.class);

  static final String CONTAINER_DELETE_THREADS_MAX_KEY =
      "hdds.datanode.container.delete.threads.max";
  static final String CONTAINER_CLOSE_THREADS_MAX_KEY =
      "hdds.datanode.container.close.threads.max";
  static final String PERIODIC_DISK_CHECK_INTERVAL_MINUTES_KEY =
      "hdds.datanode.periodic.disk.check.interval.minutes";
  public static final String DISK_CHECK_FILE_SIZE_KEY =
      "hdds.datanode.disk.check.io.file.size";
  public static final String DISK_CHECK_IO_TEST_COUNT_KEY =
      "hdds.datanode.disk.check.io.test.count";
  public static final String DISK_CHECK_IO_FAILURES_TOLERATED_KEY =
      "hdds.datanode.disk.check.io.failures.tolerated";
  public static final String FAILED_DATA_VOLUMES_TOLERATED_KEY =
      "hdds.datanode.failed.data.volumes.tolerated";
  public static final String FAILED_METADATA_VOLUMES_TOLERATED_KEY =
      "hdds.datanode.failed.metadata.volumes.tolerated";
  public static final String FAILED_DB_VOLUMES_TOLERATED_KEY =
      "hdds.datanode.failed.db.volumes.tolerated";
  public static final String DISK_CHECK_MIN_GAP_KEY =
      "hdds.datanode.disk.check.min.gap";
  public static final String DISK_CHECK_TIMEOUT_KEY =
      "hdds.datanode.disk.check.timeout";

  public static final String WAIT_ON_ALL_FOLLOWERS =
      "hdds.datanode.wait.on.all.followers";
  public static final String CONTAINER_SCHEMA_V3_ENABLED =
      "hdds.datanode.container.schema.v3.enabled";
  public static final String CONTAINER_CHECKSUM_LOCK_STRIPES_KEY = "hdds.datanode.container.checksum.lock.stripes";
  public static final String CONTAINER_CLIENT_CACHE_SIZE = "hdds.datanode.container.client.cache.size";
  public static final String CONTAINER_CLIENT_CACHE_STALE_THRESHOLD =
      "hdds.datanode.container.client.cache.stale.threshold";
=======
  private static final Logger LOG = LoggerFactory.getLogger(DatanodeConfiguration.class);

  static final String CONTAINER_DELETE_THREADS_MAX_KEY = "hdds.datanode.container.delete.threads.max";
  static final String CONTAINER_CLOSE_THREADS_MAX_KEY = "hdds.datanode.container.close.threads.max";
  static final String PERIODIC_DISK_CHECK_INTERVAL_MINUTES_KEY = "hdds.datanode.periodic.disk.check.interval.minutes";
  public static final String DISK_CHECK_FILE_SIZE_KEY = "hdds.datanode.disk.check.io.file.size";
  public static final String DISK_CHECK_IO_TEST_COUNT_KEY = "hdds.datanode.disk.check.io.test.count";
  public static final String DISK_CHECK_IO_FAILURES_TOLERATED_KEY = "hdds.datanode.disk.check.io.failures.tolerated";
  public static final String FAILED_DATA_VOLUMES_TOLERATED_KEY = "hdds.datanode.failed.data.volumes.tolerated";
  public static final String FAILED_METADATA_VOLUMES_TOLERATED_KEY = "hdds.datanode.failed.metadata.volumes.tolerated";
  public static final String FAILED_DB_VOLUMES_TOLERATED_KEY = "hdds.datanode.failed.db.volumes.tolerated";
  public static final String DISK_CHECK_MIN_GAP_KEY = "hdds.datanode.disk.check.min.gap";
  public static final String DISK_CHECK_TIMEOUT_KEY = "hdds.datanode.disk.check.timeout";

  // Minimum space should be left on volume.
  // Ex: If volume has 1000GB and minFreeSpace is configured as 10GB,
  // In this case when availableSpace is 10GB or below, volume is assumed as full
  public static final String HDDS_DATANODE_VOLUME_MIN_FREE_SPACE = "hdds.datanode.volume.min.free.space";
  public static final String HDDS_DATANODE_VOLUME_MIN_FREE_SPACE_DEFAULT = "5GB";
  // Minimum percent of space should be left on volume.
  // Ex: If volume has 1000GB and minFreeSpacePercent is configured as 2%,
  // In this case when availableSpace is 20GB(2% of 1000) or below, volume is assumed as full
  public static final String HDDS_DATANODE_VOLUME_MIN_FREE_SPACE_PERCENT =
      "hdds.datanode.volume.min.free.space.percent";
  static final byte MIN_FREE_SPACE_UNSET = -1;

  public static final String WAIT_ON_ALL_FOLLOWERS = "hdds.datanode.wait.on.all.followers";
  public static final String CONTAINER_SCHEMA_V3_ENABLED = "hdds.datanode.container.schema.v3.enabled";
>>>>>>> 5c5db8e9

  static final boolean CHUNK_DATA_VALIDATION_CHECK_DEFAULT = false;

  static final long PERIODIC_DISK_CHECK_INTERVAL_MINUTES_DEFAULT = 60;

  static final int FAILED_VOLUMES_TOLERATED_DEFAULT = -1;

  public static final int DISK_CHECK_IO_TEST_COUNT_DEFAULT = 3;

  public static final int DISK_CHECK_IO_FAILURES_TOLERATED_DEFAULT = 1;

  public static final int DISK_CHECK_FILE_SIZE_DEFAULT = 100;

  static final boolean WAIT_ON_ALL_FOLLOWERS_DEFAULT = false;

  static final Duration DISK_CHECK_MIN_GAP_DEFAULT = Duration.ofMinutes(10);

  static final Duration DISK_CHECK_TIMEOUT_DEFAULT = Duration.ofMinutes(10);

  static final boolean CONTAINER_SCHEMA_V3_ENABLED_DEFAULT = true;
  static final long ROCKSDB_LOG_MAX_FILE_SIZE_BYTES_DEFAULT = 32 * 1024 * 1024;
  static final int ROCKSDB_LOG_MAX_FILE_NUM_DEFAULT = 64;
  // one hour
  static final long ROCKSDB_DELETE_OBSOLETE_FILES_PERIOD_MICRO_SECONDS_DEFAULT = 1L * 60 * 60 * 1000 * 1000;
  static final int ROCKSDB_MAX_OPEN_FILES_DEFAULT = 1024;
  public static final String ROCKSDB_LOG_MAX_FILE_SIZE_BYTES_KEY = "hdds.datanode.rocksdb.log.max-file-size";
  public static final String ROCKSDB_LOG_MAX_FILE_NUM_KEY = "hdds.datanode.rocksdb.log.max-file-num";
  public static final String ROCKSDB_DELETE_OBSOLETE_FILES_PERIOD_MICRO_SECONDS_KEY =
      "hdds.datanode.rocksdb.delete_obsolete_files_period";
<<<<<<< HEAD
  public static final Boolean
      OZONE_DATANODE_CHECK_EMPTY_CONTAINER_DIR_ON_DELETE_DEFAULT = false;
  public static final int CONTAINER_CHECKSUM_LOCK_STRIPES_DEFAULT = 127;
  public static final int CONTAINER_CLIENT_CACHE_SIZE_DEFAULT = 100;
  public static final int
      CONTAINER_CLIENT_CACHE_STALE_THRESHOLD_MILLISECONDS_DEFAULT = 10000;
=======
  public static final Boolean OZONE_DATANODE_CHECK_EMPTY_CONTAINER_DIR_ON_DELETE_DEFAULT = false;

  private static final long AUTO_COMPACTION_SMALL_SST_FILE_INTERVAL_MINUTES_DEFAULT = 120;
  private static final int AUTO_COMPACTION_SMALL_SST_FILE_THREADS_DEFAULT = 1;

  static final int CONTAINER_DELETE_THREADS_DEFAULT = 2;
  static final int CONTAINER_CLOSE_THREADS_DEFAULT = 3;
  static final int BLOCK_DELETE_THREADS_DEFAULT = 5;
>>>>>>> 5c5db8e9

  public static final String BLOCK_DELETE_COMMAND_WORKER_INTERVAL =
      "hdds.datanode.block.delete.command.worker.interval";
  public static final Duration BLOCK_DELETE_COMMAND_WORKER_INTERVAL_DEFAULT = Duration.ofSeconds(2);

  /**
   * Number of threads per volume that Datanode will use for chunk read.
   */
  @Config(key = "read.chunk.threads.per.volume",
      type = ConfigType.INT,
      defaultValue = "10",
      tags = {DATANODE},
      description = "Number of threads per volume that Datanode will use for reading replicated chunks."
  )
  private int numReadThreadPerVolume = 10;

  /**
   * The maximum number of threads used to delete containers on a datanode
   * simultaneously.
   */
  @Config(key = "container.delete.threads.max",
      type = ConfigType.INT,
      defaultValue = "2",
      tags = {DATANODE},
      description = "The maximum number of threads used to delete containers on a datanode"
  )
  private int containerDeleteThreads = CONTAINER_DELETE_THREADS_DEFAULT;

  /**
   * The maximum number of threads used to close containers on a datanode
   * simultaneously.
   */
  @Config(key = "container.close.threads.max",
      type = ConfigType.INT,
      defaultValue = "3",
      tags = {DATANODE},
      description = "The maximum number of threads used to close containers on a datanode"
  )
  private int containerCloseThreads = CONTAINER_CLOSE_THREADS_DEFAULT;

  /**
   * The maximum number of threads used to handle delete block commands.
   * It takes about 200ms to open a RocksDB with HDD media, so basically DN
   * can handle 300 individual container delete tx every 60s if RocksDB cache
   * missed. With max threads 5, optimistically DN can handle 1500 individual
   * container delete tx in 60s with RocksDB cache miss.
   */
  @Config(key = BLOCK_DELETE_THREAD_MAX,
      type = ConfigType.INT,
      defaultValue = "5",
      tags = {DATANODE},
      description = "The maximum number of threads used to handle delete blocks on a datanode"
  )
  private int blockDeleteThreads = BLOCK_DELETE_THREADS_DEFAULT;

  /**
   * The maximum number of commands in queued list.
   * 1440 = 60 * 24, which means if SCM send a delete command every minute,
   * if the commands are pined up for more than 1 day, DN will start to discard
   * new comming commands.
   */
  @Config(key = "block.delete.queue.limit",
      type = ConfigType.INT,
      defaultValue = "5",
      tags = {DATANODE},
      description = "The maximum number of block delete commands queued on " +
          " a datanode, This configuration is also used by the SCM to " +
          "control whether to send delete commands to the DN. If the DN" +
          " has more commands waiting in the queue than this value, " +
          "the SCM will not send any new block delete commands. until the " +
          "DN has processed some commands and the queue length is reduced."
  )
  private int blockDeleteQueueLimit = 5;

  @Config(key = "block.delete.command.worker.interval",
      type = ConfigType.TIME,
      defaultValue = "2s",
      tags = {DATANODE},
      description = "The interval between DeleteCmdWorker execution of delete commands."
  )
  private Duration blockDeleteCommandWorkerInterval =
      BLOCK_DELETE_COMMAND_WORKER_INTERVAL_DEFAULT;

  /**
   * The maximum number of commands in queued list.
   * if the commands limit crosses limit, then command will be ignored.
   */
  @Config(key = "command.queue.limit",
      type = ConfigType.INT,
      defaultValue = "5000",
      tags = {DATANODE},
      description = "The default maximum number of commands in the queue and command type's sub-queue on a datanode"
  )
  private int cmdQueueLimit = 5000;

  @Config(key = "block.deleting.service.interval",
          defaultValue = "60s",
          type = ConfigType.TIME,
          tags = { ConfigTag.SCM, ConfigTag.DELETION },
          description =
                  "Time interval of the Datanode block deleting service. The "
                          + "block deleting service runs on Datanode "
                          + "periodically and deletes blocks queued for "
                          + "deletion. Unit could be defined with "
                          + "postfix (ns,ms,s,m,h,d). "
  )
  private Duration blockDeletionInterval = Duration.ofSeconds(60);

  @Config(key = "recovering.container.scrubbing.service.interval",
      defaultValue = "1m",
      type = ConfigType.TIME,
      tags = { ConfigTag.SCM, ConfigTag.DELETION },
      description =
          "Time interval of the stale recovering container scrubbing " +
              "service. The recovering container scrubbing service runs " +
              "on Datanode periodically and deletes stale recovering " +
              "container Unit could be defined with postfix (ns,ms,s,m,h,d)."
  )
  private Duration recoveringContainerScrubInterval = Duration.ofMinutes(10);

  /**
   * The maximum time to wait for acquiring the container lock when processing
   * a delete block transaction.
   * If a timeout occurs while attempting to get the lock, the delete block
   * transaction won't be immediately discarded. Instead, it will be retried
   * after all the current delete block transactions have been processed.
   */
  @Config(key = "block.delete.max.lock.wait.timeout",
      defaultValue = "100ms",
      type = ConfigType.TIME,
      tags = { DATANODE, ConfigTag.DELETION},
      description = "Timeout for the thread used to process the delete block command to wait for the container lock."
  )
  private long blockDeleteMaxLockWaitTimeoutMs = Duration.ofMillis(100).toMillis();

  @Config(key = "block.deleting.limit.per.interval",
      defaultValue = "5000",
      reconfigurable = true,
      type = ConfigType.INT,
      tags = { ConfigTag.SCM, ConfigTag.DELETION },
      description = "Number of blocks to be deleted in an interval."
  )
  private int blockLimitPerInterval = 5000;

  @Config(key = "block.deleting.max.lock.holding.time",
      defaultValue = "1s",
      type = ConfigType.TIME,
      tags = { DATANODE, ConfigTag.DELETION },
      description =
          "This configuration controls the maximum time that the block "
          + "deleting service can hold the lock during the deletion of blocks. "
          + "Once this configured time period is reached, the service will "
          + "release and re-acquire the lock. This is not a hard limit as the "
          + "time check only occurs after the completion of each transaction, "
          + "which means the actual execution time may exceed this limit. "
          + "Unit could be defined with postfix (ns,ms,s,m,h,d). "
  )
  private long blockDeletingMaxLockHoldingTime = Duration.ofSeconds(1).toMillis();

  @Config(key = "hdds.datanode.volume.min.free.space",
      defaultValue = "-1",
      type = ConfigType.SIZE,
      tags = { OZONE, CONTAINER, STORAGE, MANAGEMENT },
      description = "This determines the free space to be used for closing containers" +
          " When the difference between volume capacity and used reaches this number," +
          " containers that reside on this volume will be closed and no new containers" +
          " would be allocated on this volume." +
          " Either of min.free.space or min.free.space.percent should be configured, when both are set then" +
          " min.free.space will be used."
  )
  private long minFreeSpace = MIN_FREE_SPACE_UNSET;

  @Config(key = "hdds.datanode.volume.min.free.space.percent",
      defaultValue = "-1",
      type = ConfigType.FLOAT,
      tags = { OZONE, CONTAINER, STORAGE, MANAGEMENT },
      description = "This determines the free space percent to be used for closing containers" +
          " When the difference between volume capacity and used reaches (free.space.percent of volume capacity)," +
          " containers that reside on this volume will be closed and no new containers" +
          " would be allocated on this volume." +
          " Either of min.free.space or min.free.space.percent should be configured, when both are set then" +
          " min.free.space will be used."
  )
  private float minFreeSpaceRatio = MIN_FREE_SPACE_UNSET;

  @Config(key = "periodic.disk.check.interval.minutes",
      defaultValue = "60",
      type = ConfigType.LONG,
      tags = { DATANODE },
      description = "Periodic disk check run interval in minutes."
  )
  private long periodicDiskCheckIntervalMinutes =
      PERIODIC_DISK_CHECK_INTERVAL_MINUTES_DEFAULT;

  @Config(key = "failed.data.volumes.tolerated",
      defaultValue = "-1",
      type = ConfigType.INT,
      tags = { DATANODE },
      description = "The number of data volumes that are allowed to fail "
          + "before a datanode stops offering service. "
          + "Config this to -1 means unlimited, but we should have "
          + "at least one good volume left."
  )
  private int failedDataVolumesTolerated = FAILED_VOLUMES_TOLERATED_DEFAULT;

  @Config(key = "failed.metadata.volumes.tolerated",
      defaultValue = "-1",
      type = ConfigType.INT,
      tags = { DATANODE },
      description = "The number of metadata volumes that are allowed to fail "
          + "before a datanode stops offering service. "
          + "Config this to -1 means unlimited, but we should have "
          + "at least one good volume left."
  )
  private int failedMetadataVolumesTolerated = FAILED_VOLUMES_TOLERATED_DEFAULT;

  @Config(key = "failed.db.volumes.tolerated",
      defaultValue = "-1",
      type = ConfigType.INT,
      tags = { DATANODE },
      description = "The number of db volumes that are allowed to fail "
          + "before a datanode stops offering service. "
          + "Config this to -1 means unlimited, but we should have "
          + "at least one good volume left."
  )
  private int failedDbVolumesTolerated = FAILED_VOLUMES_TOLERATED_DEFAULT;

  @Config(key = "disk.check.io.test.count",
      defaultValue = "3",
      type = ConfigType.INT,
      tags = { DATANODE },
      description = "The number of IO tests required to determine if a disk " +
          " has failed. Each disk check does one IO test. The volume will be " +
          "failed if more than " +
          "hdds.datanode.disk.check.io.failures.tolerated out of the last " +
          "hdds.datanode.disk.check.io.test.count runs failed. Set to 0 " +
          "to disable disk IO checks."
  )
  private int volumeIOTestCount = DISK_CHECK_IO_TEST_COUNT_DEFAULT;

  @Config(key = "disk.check.io.failures.tolerated",
      defaultValue = "1",
      type = ConfigType.INT,
      tags = { DATANODE },
      description = "The number of IO tests out of the last hdds.datanode" +
          ".disk.check.io.test.count test run that are allowed to fail before" +
          " the volume is marked as failed."
  )
  private int volumeIOFailureTolerance =
      DISK_CHECK_IO_FAILURES_TOLERATED_DEFAULT;

  @Config(key = "disk.check.io.file.size",
      defaultValue = "100B",
      type = ConfigType.SIZE,
      tags = { DATANODE },
      description = "The size of the temporary file that will be synced to " +
          "the disk and " +
          "read back to assess its health. The contents of the " +
          "file will be stored in memory during the duration of the check."
  )
  private int volumeHealthCheckFileSize =
      DISK_CHECK_FILE_SIZE_DEFAULT;

  @Config(key = "disk.check.min.gap",
      defaultValue = "10m",
      type = ConfigType.TIME,
      tags = { DATANODE },
      description = "The minimum gap between two successive checks of the same"
          + " Datanode volume. Unit could be defined with"
          + " postfix (ns,ms,s,m,h,d)."
  )
  private Duration diskCheckMinGap = DISK_CHECK_MIN_GAP_DEFAULT;

  @Config(key = "disk.check.timeout",
      defaultValue = "10m",
      type = ConfigType.TIME,
      tags = { DATANODE },
      description = "Maximum allowed time for a disk check to complete."
          + " If the check does not complete within this time interval"
          + " then the disk is declared as failed. Unit could be defined with"
          + " postfix (ns,ms,s,m,h,d)."
  )
  private Duration diskCheckTimeout = DISK_CHECK_TIMEOUT_DEFAULT;

  @Config(key = "chunk.data.validation.check",
      defaultValue = "false",
      type = ConfigType.BOOLEAN,
      tags = { DATANODE },
      description = "Enable safety checks such as checksum validation for Ratis calls."
  )
  private boolean isChunkDataValidationCheck =
      CHUNK_DATA_VALIDATION_CHECK_DEFAULT;

  @Config(key = "wait.on.all.followers",
      defaultValue = "false",
      type = ConfigType.BOOLEAN,
      tags = { DATANODE },
      description = "Defines whether the leader datanode will wait for both"
          + "followers to catch up before removing the stateMachineData from "
          + "the cache."
  )

  private boolean waitOnAllFollowers = WAIT_ON_ALL_FOLLOWERS_DEFAULT;

  @Config(key = "container.schema.v3.enabled",
      defaultValue = "true",
      type = ConfigType.BOOLEAN,
      tags = { DATANODE },
      description = "Enable use of container schema v3(one rocksdb per disk)."
  )
  private boolean containerSchemaV3Enabled =
      CONTAINER_SCHEMA_V3_ENABLED_DEFAULT;

  @Config(key = "container.schema.v3.key.separator",
      defaultValue = "|",
      type = ConfigType.STRING,
      tags = { DATANODE },
      description = "The default separator between Container ID and container meta key name."
  )
  private String containerSchemaV3KeySeparator = "|";

  @Config(key = "rocksdb.log.level",
      defaultValue = "INFO",
      type = ConfigType.STRING,
      tags = { DATANODE },
      description = "The user log level of RocksDB(DEBUG/INFO/WARN/ERROR/FATAL))"
  )
  private String rocksdbLogLevel = "INFO";

  @Config(key = "rocksdb.log.max-file-size",
      defaultValue = "32MB",
      type = ConfigType.SIZE,
      tags = { DATANODE },
      description = "The max size of each user log file of RocksDB. O means no size limit."
  )
  private long rocksdbLogMaxFileSize = ROCKSDB_LOG_MAX_FILE_SIZE_BYTES_DEFAULT;

  @Config(key = "rocksdb.log.max-file-num",
      defaultValue = "64",
      type = ConfigType.INT,
      tags = { DATANODE },
      description = "The max user log file number to keep for each RocksDB"
  )
  private int rocksdbLogMaxFileNum = ROCKSDB_LOG_MAX_FILE_NUM_DEFAULT;

  /**
   * Following RocksDB related configuration applies to Schema V3 only.
   */
  @Config(key = "rocksdb.delete-obsolete-files-period",
      defaultValue = "1h", timeUnit = MICROSECONDS,
      type = ConfigType.TIME,
      tags = { DATANODE },
      description = "Periodicity when obsolete files get deleted. Default is 1h."
  )
  private long rocksdbDeleteObsoleteFilesPeriod =
      ROCKSDB_DELETE_OBSOLETE_FILES_PERIOD_MICRO_SECONDS_DEFAULT;

  @Config(key = "rocksdb.max-open-files",
      defaultValue = "1024",
      type = ConfigType.INT,
      tags = { DATANODE },
      description = "The total number of files that a RocksDB can open. "
  )
  private int rocksdbMaxOpenFiles = ROCKSDB_MAX_OPEN_FILES_DEFAULT;

  @Config(key = "rocksdb.auto-compaction-small-sst-file",
      defaultValue = "true",
      type = ConfigType.BOOLEAN,
      tags = { DATANODE },
      description = "Auto compact small SST files " +
          "(rocksdb.auto-compaction-small-sst-file-size-threshold) when " +
          "count exceeds (rocksdb.auto-compaction-small-sst-file-num-threshold)"
  )
  private boolean autoCompactionSmallSstFile = true;

  @Config(key = "rocksdb.auto-compaction-small-sst-file-size-threshold",
      defaultValue = "1MB",
      type = ConfigType.SIZE,
      tags = { DATANODE },
      description = "SST files smaller than this configuration will be auto compacted."
  )
  private long autoCompactionSmallSstFileSize = 1024 * 1024;

  @Config(key = "rocksdb.auto-compaction-small-sst-file-num-threshold",
      defaultValue = "512",
      type = ConfigType.INT,
      tags = { DATANODE },
      description = "Auto compaction will happen if the number of small SST files exceeds this threshold."
  )
  private int autoCompactionSmallSstFileNum = 512;

  @Config(key = "rocksdb.auto-compaction-small-sst-file.interval.minutes",
      defaultValue = "120",
      type = ConfigType.LONG,
      tags = { DATANODE },
      description = "Auto compact small SST files interval in minutes."
  )
  private long autoCompactionSmallSstFileIntervalMinutes =
      AUTO_COMPACTION_SMALL_SST_FILE_INTERVAL_MINUTES_DEFAULT;

  @Config(key = "rocksdb.auto-compaction-small-sst-file.threads",
      defaultValue = "1",
      type = ConfigType.INT,
      tags = { DATANODE },
      description = "Auto compact small SST files threads."
  )
  private int autoCompactionSmallSstFileThreads =
      AUTO_COMPACTION_SMALL_SST_FILE_THREADS_DEFAULT;

  /**
   * Whether to check container directory or not to determine
   * container is empty.
   */
  @Config(key = "check.empty.container.dir.on.delete",
      type = ConfigType.BOOLEAN,
      defaultValue = "false",
      tags = { DATANODE },
      description = "Boolean Flag to decide whether to check container directory or not to determine container is empty"
  )
  private boolean bCheckEmptyContainerDir =
      OZONE_DATANODE_CHECK_EMPTY_CONTAINER_DIR_ON_DELETE_DEFAULT;

  /**
   * Whether to check container directory or not to determine
   * container is empty.
   */
  @Config(key = "container.checksum.lock.stripes",
      type = ConfigType.INT,
      defaultValue = "127",
      tags = { DATANODE },
      description = "The number of lock stripes used to coordinate modifications to container checksum information. " +
          "This information is only updated after a container is closed and does not affect the data read or write" +
          " path. Each container in the datanode will be mapped to one lock which will only be held while its " +
          "checksum information is updated."
  )
  private int containerChecksumLockStripes = CONTAINER_CHECKSUM_LOCK_STRIPES_DEFAULT;

  @Config(key = "container.client.cache.size",
      type = ConfigType.INT,
      defaultValue = "100",
      tags = { DATANODE },
      description = "The maximum number of clients to be cached by the datanode client manager"
  )
  private int containerClientCacheSize = CONTAINER_CLIENT_CACHE_SIZE_DEFAULT;

  @Config(key = "container.client.cache.stale.threshold",
      type = ConfigType.INT,
      defaultValue = "10000",
      tags = { DATANODE },
      description = "The stale threshold in ms for a client in cache. After this threshold the client " +
          "is evicted from cache."
  )
  private int containerClientCacheStaleThreshold =
      CONTAINER_CLIENT_CACHE_STALE_THRESHOLD_MILLISECONDS_DEFAULT;

  @Config(key = "delete.container.timeout",
      type = ConfigType.TIME,
      defaultValue = "60s",
      tags = { DATANODE },
      description = "If a delete container request spends more than this time waiting on the container lock or " +
          "performing pre checks, the command will be skipped and SCM will resend it automatically. This avoids " +
          "commands running for a very long time without SCM being informed of the progress."
  )
  private long deleteContainerTimeoutMs = Duration.ofSeconds(60).toMillis();

<<<<<<< HEAD
  public long getDeleteContainerTimeoutMs() {
    return deleteContainerTimeoutMs;
  }

  @SuppressWarnings("checkstyle:MethodLength")
=======
>>>>>>> 5c5db8e9
  @PostConstruct
  public void validate() {
    if (containerDeleteThreads < 1) {
      LOG.warn(CONTAINER_DELETE_THREADS_MAX_KEY + " must be greater than zero" +
              " and was set to {}. Defaulting to {}",
          containerDeleteThreads, CONTAINER_DELETE_THREADS_DEFAULT);
      containerDeleteThreads = CONTAINER_DELETE_THREADS_DEFAULT;
    }

    if (containerCloseThreads < 1) {
      LOG.warn(CONTAINER_CLOSE_THREADS_MAX_KEY + " must be greater than zero" +
              " and was set to {}. Defaulting to {}",
          containerCloseThreads, CONTAINER_CLOSE_THREADS_DEFAULT);
      containerCloseThreads = CONTAINER_CLOSE_THREADS_DEFAULT;
    }

    if (periodicDiskCheckIntervalMinutes < 1) {
      LOG.warn(PERIODIC_DISK_CHECK_INTERVAL_MINUTES_KEY +
              " must be greater than zero and was set to {}. Defaulting to {}",
          periodicDiskCheckIntervalMinutes,
          PERIODIC_DISK_CHECK_INTERVAL_MINUTES_DEFAULT);
      periodicDiskCheckIntervalMinutes =
          PERIODIC_DISK_CHECK_INTERVAL_MINUTES_DEFAULT;
    }

    if (failedDataVolumesTolerated < -1) {
      LOG.warn(FAILED_DATA_VOLUMES_TOLERATED_KEY +
          "must be greater than -1 and was set to {}. Defaulting to {}",
          failedDataVolumesTolerated, FAILED_VOLUMES_TOLERATED_DEFAULT);
      failedDataVolumesTolerated = FAILED_VOLUMES_TOLERATED_DEFAULT;
    }

    if (failedMetadataVolumesTolerated < -1) {
      LOG.warn(FAILED_METADATA_VOLUMES_TOLERATED_KEY +
              "must be greater than -1 and was set to {}. Defaulting to {}",
          failedMetadataVolumesTolerated, FAILED_VOLUMES_TOLERATED_DEFAULT);
      failedMetadataVolumesTolerated = FAILED_VOLUMES_TOLERATED_DEFAULT;
    }

    if (failedDbVolumesTolerated < -1) {
      LOG.warn(FAILED_DB_VOLUMES_TOLERATED_KEY +
              "must be greater than -1 and was set to {}. Defaulting to {}",
          failedDbVolumesTolerated, FAILED_VOLUMES_TOLERATED_DEFAULT);
      failedDbVolumesTolerated = FAILED_VOLUMES_TOLERATED_DEFAULT;
    }

    if (volumeIOTestCount == 0) {
      LOG.info("{} set to {}. Disk IO health tests have been disabled.",
          DISK_CHECK_IO_TEST_COUNT_KEY, volumeIOTestCount);
    } else {
      if (volumeIOTestCount < 0) {
        LOG.warn("{} must be greater than 0 but was set to {}." +
                "Defaulting to {}",
            DISK_CHECK_IO_TEST_COUNT_KEY, volumeIOTestCount,
            DISK_CHECK_IO_TEST_COUNT_DEFAULT);
        volumeIOTestCount = DISK_CHECK_IO_TEST_COUNT_DEFAULT;
      }

      if (volumeIOFailureTolerance < 0) {
        LOG.warn("{} must be greater than or equal to 0 but was set to {}. " +
                "Defaulting to {}",
            DISK_CHECK_IO_FAILURES_TOLERATED_KEY, volumeIOFailureTolerance,
            DISK_CHECK_IO_FAILURES_TOLERATED_DEFAULT);
        volumeIOFailureTolerance = DISK_CHECK_IO_FAILURES_TOLERATED_DEFAULT;
      }

      if (volumeIOFailureTolerance >= volumeIOTestCount) {
        LOG.warn("{} was set to {} but cannot be greater or equals to {} " +
                "set to {}. Defaulting {} to {} and {} to {}",
            DISK_CHECK_IO_FAILURES_TOLERATED_KEY, volumeIOFailureTolerance,
            DISK_CHECK_IO_TEST_COUNT_KEY, volumeIOTestCount,
            DISK_CHECK_IO_FAILURES_TOLERATED_KEY,
            DISK_CHECK_IO_FAILURES_TOLERATED_DEFAULT,
            DISK_CHECK_IO_TEST_COUNT_KEY, DISK_CHECK_IO_TEST_COUNT_DEFAULT);
        volumeIOTestCount = DISK_CHECK_IO_TEST_COUNT_DEFAULT;
        volumeIOFailureTolerance = DISK_CHECK_IO_FAILURES_TOLERATED_DEFAULT;
      }

      if (volumeHealthCheckFileSize < 1) {
        LOG.warn(DISK_CHECK_FILE_SIZE_KEY +
                "must be at least 1 byte and was set to {}. Defaulting to {}",
            volumeHealthCheckFileSize,
            DISK_CHECK_FILE_SIZE_DEFAULT);
        volumeHealthCheckFileSize =
            DISK_CHECK_FILE_SIZE_DEFAULT;
      }
    }

    if (diskCheckMinGap.isNegative()) {
      LOG.warn(DISK_CHECK_MIN_GAP_KEY +
              " must be greater than zero and was set to {}. Defaulting to {}",
          diskCheckMinGap, DISK_CHECK_MIN_GAP_DEFAULT);
      diskCheckMinGap = DISK_CHECK_MIN_GAP_DEFAULT;
    }

    if (diskCheckTimeout.isNegative()) {
      LOG.warn(DISK_CHECK_TIMEOUT_KEY +
              " must be greater than zero and was set to {}. Defaulting to {}",
          diskCheckTimeout, DISK_CHECK_TIMEOUT_DEFAULT);
      diskCheckTimeout = DISK_CHECK_TIMEOUT_DEFAULT;
    }

    if (blockDeleteCommandWorkerInterval.isNegative()) {
      LOG.warn(BLOCK_DELETE_COMMAND_WORKER_INTERVAL +
          " must be greater than zero and was set to {}. Defaulting to {}",
          blockDeleteCommandWorkerInterval,
          BLOCK_DELETE_COMMAND_WORKER_INTERVAL_DEFAULT);
      blockDeleteCommandWorkerInterval =
          BLOCK_DELETE_COMMAND_WORKER_INTERVAL_DEFAULT;
    }

    if (rocksdbLogMaxFileSize < 0) {
      LOG.warn(ROCKSDB_LOG_MAX_FILE_SIZE_BYTES_KEY +
              " must be no less than zero and was set to {}. Defaulting to {}",
          rocksdbLogMaxFileSize, ROCKSDB_LOG_MAX_FILE_SIZE_BYTES_DEFAULT);
      rocksdbLogMaxFileSize = ROCKSDB_LOG_MAX_FILE_SIZE_BYTES_DEFAULT;
    }

    if (rocksdbLogMaxFileNum <= 0) {
      LOG.warn(ROCKSDB_LOG_MAX_FILE_NUM_KEY +
              " must be greater than zero and was set to {}. Defaulting to {}",
          rocksdbLogMaxFileNum, ROCKSDB_LOG_MAX_FILE_NUM_DEFAULT);
      rocksdbLogMaxFileNum = ROCKSDB_LOG_MAX_FILE_NUM_DEFAULT;
    }

    if (rocksdbDeleteObsoleteFilesPeriod <= 0) {
      LOG.warn(ROCKSDB_DELETE_OBSOLETE_FILES_PERIOD_MICRO_SECONDS_KEY +
              " must be greater than zero and was set to {}. Defaulting to {}",
          rocksdbDeleteObsoleteFilesPeriod,
          ROCKSDB_DELETE_OBSOLETE_FILES_PERIOD_MICRO_SECONDS_DEFAULT);
      rocksdbDeleteObsoleteFilesPeriod =
          ROCKSDB_DELETE_OBSOLETE_FILES_PERIOD_MICRO_SECONDS_DEFAULT;
    }

<<<<<<< HEAD
    if (containerChecksumLockStripes < 1) {
      LOG.warn("{} must be at least 1. Defaulting to {}", CONTAINER_CHECKSUM_LOCK_STRIPES_KEY,
          CONTAINER_CHECKSUM_LOCK_STRIPES_DEFAULT);
      containerChecksumLockStripes = CONTAINER_CHECKSUM_LOCK_STRIPES_DEFAULT;
    }

    if (containerClientCacheSize < 1) {
      LOG.warn("{} must be at least 1. Defaulting to {}", CONTAINER_CLIENT_CACHE_SIZE,
          CONTAINER_CLIENT_CACHE_SIZE_DEFAULT);
      containerClientCacheSize = CONTAINER_CLIENT_CACHE_SIZE_DEFAULT;
    }

    if (containerClientCacheStaleThreshold < 1) {
      LOG.warn("{} must be at least 1. Defaulting to {}", CONTAINER_CLIENT_CACHE_STALE_THRESHOLD,
          CONTAINER_CLIENT_CACHE_STALE_THRESHOLD_MILLISECONDS_DEFAULT);
      containerClientCacheStaleThreshold =
          CONTAINER_CLIENT_CACHE_STALE_THRESHOLD_MILLISECONDS_DEFAULT;
    }
=======
    validateMinFreeSpace();
>>>>>>> 5c5db8e9
  }

  /**
   * If 'hdds.datanode.volume.min.free.space' is defined,
   * it will be honored first. If it is not defined and
   * 'hdds.datanode.volume.min.free.space.percent' is defined, it will honor this
   * else it will fall back to 'hdds.datanode.volume.min.free.space.default'
   */
  private void validateMinFreeSpace() {
    if (minFreeSpaceRatio > 1) {
      LOG.warn("{} = {} is invalid, should be between 0 and 1",
          HDDS_DATANODE_VOLUME_MIN_FREE_SPACE_PERCENT,
          minFreeSpaceRatio);

      minFreeSpaceRatio = MIN_FREE_SPACE_UNSET;
    }

    final boolean minFreeSpaceConfigured = minFreeSpace >= 0;
    final boolean minFreeSpaceRatioConfigured = minFreeSpaceRatio >= 0;

    if (minFreeSpaceConfigured && minFreeSpaceRatioConfigured) {
      // Only one property should be configured.
      // Since both properties are configured, HDDS_DATANODE_VOLUME_MIN_FREE_SPACE is used to determine minFreeSpace
      LOG.warn("Only one of {}={} and {}={} should be set. With both set, {} value will be used.",
          HDDS_DATANODE_VOLUME_MIN_FREE_SPACE,
          minFreeSpace,
          HDDS_DATANODE_VOLUME_MIN_FREE_SPACE_PERCENT,
          minFreeSpaceRatio,
          HDDS_DATANODE_VOLUME_MIN_FREE_SPACE);

      minFreeSpaceRatio = MIN_FREE_SPACE_UNSET;
    }

    if (!minFreeSpaceConfigured && !minFreeSpaceRatioConfigured) {
      // If both are not configured use defaultFreeSpace
      minFreeSpaceRatio = MIN_FREE_SPACE_UNSET;
      minFreeSpace = getDefaultFreeSpace();
    }
  }

  public Duration getBlockDeletionInterval() {
    return blockDeletionInterval;
  }

  public void setBlockDeletionInterval(Duration duration) {
    blockDeletionInterval = duration;
  }

  public Duration getRecoveringContainerScrubInterval() {
    return recoveringContainerScrubInterval;
  }

  public void setRecoveringContainerScrubInterval(Duration duration) {
    recoveringContainerScrubInterval = duration;
  }

  public int getBlockDeletionLimit() {
    return blockLimitPerInterval;
  }

  public void setBlockDeletionLimit(int limit) {
    this.blockLimitPerInterval = limit;
  }

  public long getDeleteContainerTimeoutMs() {
    return deleteContainerTimeoutMs;
  }

  public Duration getBlockDeletingMaxLockHoldingTime() {
    return Duration.ofMillis(blockDeletingMaxLockHoldingTime);
  }

  public void setBlockDeletingMaxLockHoldingTime(Duration maxLockHoldingTime) {
    blockDeletingMaxLockHoldingTime = maxLockHoldingTime.toMillis();
  }

  public boolean waitOnAllFollowers() {
    return waitOnAllFollowers;
  }

  public void setWaitOnAllFollowers(boolean val) {
    this.waitOnAllFollowers = val;
  }

  public int getContainerDeleteThreads() {
    return containerDeleteThreads;
  }

  public void setContainerDeleteThreads(int containerDeleteThreads) {
    this.containerDeleteThreads = containerDeleteThreads;
  }

  public int getContainerCloseThreads() {
    return containerCloseThreads;
  }

  public void setContainerCloseThreads(int containerCloseThreads) {
    this.containerCloseThreads = containerCloseThreads;
  }

  public long getMinFreeSpace(long capacity) {
    return minFreeSpaceRatio >= 0
        ? ((long) (capacity * minFreeSpaceRatio))
        : minFreeSpace;
  }

  public long getMinFreeSpace() {
    return minFreeSpace;
  }

  public float getMinFreeSpaceRatio() {
    return minFreeSpaceRatio;
  }

  public long getPeriodicDiskCheckIntervalMinutes() {
    return periodicDiskCheckIntervalMinutes;
  }

  public void setPeriodicDiskCheckIntervalMinutes(long periodicDiskCheckIntervalMinutes) {
    this.periodicDiskCheckIntervalMinutes = periodicDiskCheckIntervalMinutes;
  }

  public int getFailedDataVolumesTolerated() {
    return failedDataVolumesTolerated;
  }

  public void setFailedDataVolumesTolerated(int failedVolumesTolerated) {
    this.failedDataVolumesTolerated = failedVolumesTolerated;
  }

  public int getFailedMetadataVolumesTolerated() {
    return failedMetadataVolumesTolerated;
  }

  public void setFailedMetadataVolumesTolerated(int failedVolumesTolerated) {
    this.failedMetadataVolumesTolerated = failedVolumesTolerated;
  }

  public int getFailedDbVolumesTolerated() {
    return failedDbVolumesTolerated;
  }

  public void setFailedDbVolumesTolerated(int failedVolumesTolerated) {
    this.failedDbVolumesTolerated = failedVolumesTolerated;
  }

  public int getVolumeIOTestCount() {
    return volumeIOTestCount;
  }

  public void setVolumeIOTestCount(int testCount) {
    this.volumeIOTestCount = testCount;
  }

  public int getVolumeIOFailureTolerance() {
    return volumeIOFailureTolerance;
  }

  public void setVolumeIOFailureTolerance(int failureTolerance) {
    volumeIOFailureTolerance = failureTolerance;
  }

  public int getVolumeHealthCheckFileSize() {
    return volumeHealthCheckFileSize;
  }

  public void getVolumeHealthCheckFileSize(int fileSizeBytes) {
    this.volumeHealthCheckFileSize = fileSizeBytes;
  }

  public boolean getCheckEmptyContainerDir() {
    return bCheckEmptyContainerDir;
  }

  public Duration getDiskCheckMinGap() {
    return diskCheckMinGap;
  }

  public void setDiskCheckMinGap(Duration duration) {
    diskCheckMinGap = duration;
  }

  public Duration getDiskCheckTimeout() {
    return diskCheckTimeout;
  }

  public void setDiskCheckTimeout(Duration duration) {
    diskCheckTimeout = duration;
  }

  public int getBlockDeleteThreads() {
    return blockDeleteThreads;
  }

  public void setBlockDeleteThreads(int threads) {
    this.blockDeleteThreads = threads;
  }

  public int getBlockDeleteQueueLimit() {
    return blockDeleteQueueLimit;
  }

  public void setBlockDeleteQueueLimit(int queueLimit) {
    this.blockDeleteQueueLimit = queueLimit;
  }

  public long getBlockDeleteMaxLockWaitTimeoutMs() {
    return blockDeleteMaxLockWaitTimeoutMs;
  }

  public Duration getBlockDeleteCommandWorkerInterval() {
    return blockDeleteCommandWorkerInterval;
  }

  public void setBlockDeleteCommandWorkerInterval(
      Duration blockDeleteCommandWorkerInterval) {
    this.blockDeleteCommandWorkerInterval = blockDeleteCommandWorkerInterval;
  }

  public int getCommandQueueLimit() {
    return cmdQueueLimit;
  }

  public void setCommandQueueLimit(int queueLimit) {
    this.cmdQueueLimit = queueLimit;
  }

  public boolean isChunkDataValidationCheck() {
    return isChunkDataValidationCheck;
  }

  public void setChunkDataValidationCheck(boolean writeChunkValidationCheck) {
    isChunkDataValidationCheck = writeChunkValidationCheck;
  }

  public int getNumReadThreadPerVolume() {
    return numReadThreadPerVolume;
  }

  public void setNumReadThreadPerVolume(int threads) {
    this.numReadThreadPerVolume = threads;
  }

  public boolean getContainerSchemaV3Enabled() {
    return this.containerSchemaV3Enabled;
  }

  public void setContainerSchemaV3Enabled(boolean containerSchemaV3Enabled) {
    this.containerSchemaV3Enabled = containerSchemaV3Enabled;
  }

  public String getContainerSchemaV3KeySeparator() {
    return this.containerSchemaV3KeySeparator;
  }

  public void setContainerSchemaV3KeySeparator(String separator) {
    this.containerSchemaV3KeySeparator = separator;
  }

  public String getRocksdbLogLevel() {
    return rocksdbLogLevel;
  }

  public void setRocksdbLogLevel(String level) {
    this.rocksdbLogLevel = level;
  }

  public void setRocksdbLogMaxFileNum(int count) {
    this.rocksdbLogMaxFileNum = count;
  }

  public int getRocksdbLogMaxFileNum() {
    return rocksdbLogMaxFileNum;
  }

  public void setRocksdbLogMaxFileSize(long size) {
    this.rocksdbLogMaxFileSize = size;
  }

  public long getRocksdbLogMaxFileSize() {
    return rocksdbLogMaxFileSize;
  }

  public long getRocksdbDeleteObsoleteFilesPeriod() {
    return rocksdbDeleteObsoleteFilesPeriod;
  }

  public void setRocksdbDeleteObsoleteFilesPeriod(long period) {
    this.rocksdbDeleteObsoleteFilesPeriod = period;
  }

  public void setRocksdbMaxOpenFiles(int count) {
    this.rocksdbMaxOpenFiles = count;
  }

  public int getRocksdbMaxOpenFiles() {
    return this.rocksdbMaxOpenFiles;
  }

  public boolean autoCompactionSmallSstFile() {
    return autoCompactionSmallSstFile;
  }

  public void setAutoCompactionSmallSstFile(boolean auto) {
    this.autoCompactionSmallSstFile = auto;
  }

  public long getAutoCompactionSmallSstFileSize() {
    return autoCompactionSmallSstFileSize;
  }

  public void setAutoCompactionSmallSstFileSize(long size) {
    this.autoCompactionSmallSstFileSize = size;
  }

  public int getAutoCompactionSmallSstFileNum() {
    return autoCompactionSmallSstFileNum;
  }

  public void setAutoCompactionSmallSstFileNum(int num) {
    this.autoCompactionSmallSstFileNum = num;
  }

  public int getContainerChecksumLockStripes() {
    return containerChecksumLockStripes;
  }

  public int getContainerClientCacheSize() {
    return containerClientCacheSize;
  }

  public int getContainerClientCacheStaleThreshold() {
    return containerClientCacheStaleThreshold;
  }

  public long getAutoCompactionSmallSstFileIntervalMinutes() {
    return autoCompactionSmallSstFileIntervalMinutes;
  }

  public void setAutoCompactionSmallSstFileIntervalMinutes(long autoCompactionSmallSstFileIntervalMinutes) {
    this.autoCompactionSmallSstFileIntervalMinutes =
        autoCompactionSmallSstFileIntervalMinutes;
  }

  public int getAutoCompactionSmallSstFileThreads() {
    return autoCompactionSmallSstFileThreads;
  }

  public void setAutoCompactionSmallSstFileThreads(int autoCompactionSmallSstFileThreads) {
    this.autoCompactionSmallSstFileThreads =
        autoCompactionSmallSstFileThreads;
  }

  static long getDefaultFreeSpace() {
    final StorageSize measure = StorageSize.parse(HDDS_DATANODE_VOLUME_MIN_FREE_SPACE_DEFAULT);
    return Math.round(measure.getUnit().toBytes(measure.getValue()));
  }
}<|MERGE_RESOLUTION|>--- conflicted
+++ resolved
@@ -48,42 +48,6 @@
   public static final String HDDS_DATANODE_BLOCK_DELETE_THREAD_MAX =
       CONFIG_PREFIX + "." + BLOCK_DELETE_THREAD_MAX;
 
-<<<<<<< HEAD
-  private static final Logger LOG =
-      LoggerFactory.getLogger(DatanodeConfiguration.class);
-
-  static final String CONTAINER_DELETE_THREADS_MAX_KEY =
-      "hdds.datanode.container.delete.threads.max";
-  static final String CONTAINER_CLOSE_THREADS_MAX_KEY =
-      "hdds.datanode.container.close.threads.max";
-  static final String PERIODIC_DISK_CHECK_INTERVAL_MINUTES_KEY =
-      "hdds.datanode.periodic.disk.check.interval.minutes";
-  public static final String DISK_CHECK_FILE_SIZE_KEY =
-      "hdds.datanode.disk.check.io.file.size";
-  public static final String DISK_CHECK_IO_TEST_COUNT_KEY =
-      "hdds.datanode.disk.check.io.test.count";
-  public static final String DISK_CHECK_IO_FAILURES_TOLERATED_KEY =
-      "hdds.datanode.disk.check.io.failures.tolerated";
-  public static final String FAILED_DATA_VOLUMES_TOLERATED_KEY =
-      "hdds.datanode.failed.data.volumes.tolerated";
-  public static final String FAILED_METADATA_VOLUMES_TOLERATED_KEY =
-      "hdds.datanode.failed.metadata.volumes.tolerated";
-  public static final String FAILED_DB_VOLUMES_TOLERATED_KEY =
-      "hdds.datanode.failed.db.volumes.tolerated";
-  public static final String DISK_CHECK_MIN_GAP_KEY =
-      "hdds.datanode.disk.check.min.gap";
-  public static final String DISK_CHECK_TIMEOUT_KEY =
-      "hdds.datanode.disk.check.timeout";
-
-  public static final String WAIT_ON_ALL_FOLLOWERS =
-      "hdds.datanode.wait.on.all.followers";
-  public static final String CONTAINER_SCHEMA_V3_ENABLED =
-      "hdds.datanode.container.schema.v3.enabled";
-  public static final String CONTAINER_CHECKSUM_LOCK_STRIPES_KEY = "hdds.datanode.container.checksum.lock.stripes";
-  public static final String CONTAINER_CLIENT_CACHE_SIZE = "hdds.datanode.container.client.cache.size";
-  public static final String CONTAINER_CLIENT_CACHE_STALE_THRESHOLD =
-      "hdds.datanode.container.client.cache.stale.threshold";
-=======
   private static final Logger LOG = LoggerFactory.getLogger(DatanodeConfiguration.class);
 
   static final String CONTAINER_DELETE_THREADS_MAX_KEY = "hdds.datanode.container.delete.threads.max";
@@ -112,7 +76,10 @@
 
   public static final String WAIT_ON_ALL_FOLLOWERS = "hdds.datanode.wait.on.all.followers";
   public static final String CONTAINER_SCHEMA_V3_ENABLED = "hdds.datanode.container.schema.v3.enabled";
->>>>>>> 5c5db8e9
+  public static final String CONTAINER_CHECKSUM_LOCK_STRIPES_KEY = "hdds.datanode.container.checksum.lock.stripes";
+  public static final String CONTAINER_CLIENT_CACHE_SIZE = "hdds.datanode.container.client.cache.size";
+  public static final String CONTAINER_CLIENT_CACHE_STALE_THRESHOLD =
+      "hdds.datanode.container.client.cache.stale.threshold";
 
   static final boolean CHUNK_DATA_VALIDATION_CHECK_DEFAULT = false;
 
@@ -142,15 +109,12 @@
   public static final String ROCKSDB_LOG_MAX_FILE_NUM_KEY = "hdds.datanode.rocksdb.log.max-file-num";
   public static final String ROCKSDB_DELETE_OBSOLETE_FILES_PERIOD_MICRO_SECONDS_KEY =
       "hdds.datanode.rocksdb.delete_obsolete_files_period";
-<<<<<<< HEAD
   public static final Boolean
       OZONE_DATANODE_CHECK_EMPTY_CONTAINER_DIR_ON_DELETE_DEFAULT = false;
   public static final int CONTAINER_CHECKSUM_LOCK_STRIPES_DEFAULT = 127;
   public static final int CONTAINER_CLIENT_CACHE_SIZE_DEFAULT = 100;
   public static final int
       CONTAINER_CLIENT_CACHE_STALE_THRESHOLD_MILLISECONDS_DEFAULT = 10000;
-=======
-  public static final Boolean OZONE_DATANODE_CHECK_EMPTY_CONTAINER_DIR_ON_DELETE_DEFAULT = false;
 
   private static final long AUTO_COMPACTION_SMALL_SST_FILE_INTERVAL_MINUTES_DEFAULT = 120;
   private static final int AUTO_COMPACTION_SMALL_SST_FILE_THREADS_DEFAULT = 1;
@@ -158,7 +122,6 @@
   static final int CONTAINER_DELETE_THREADS_DEFAULT = 2;
   static final int CONTAINER_CLOSE_THREADS_DEFAULT = 3;
   static final int BLOCK_DELETE_THREADS_DEFAULT = 5;
->>>>>>> 5c5db8e9
 
   public static final String BLOCK_DELETE_COMMAND_WORKER_INTERVAL =
       "hdds.datanode.block.delete.command.worker.interval";
@@ -624,14 +587,7 @@
   )
   private long deleteContainerTimeoutMs = Duration.ofSeconds(60).toMillis();
 
-<<<<<<< HEAD
-  public long getDeleteContainerTimeoutMs() {
-    return deleteContainerTimeoutMs;
-  }
-
   @SuppressWarnings("checkstyle:MethodLength")
-=======
->>>>>>> 5c5db8e9
   @PostConstruct
   public void validate() {
     if (containerDeleteThreads < 1) {
@@ -766,7 +722,6 @@
           ROCKSDB_DELETE_OBSOLETE_FILES_PERIOD_MICRO_SECONDS_DEFAULT;
     }
 
-<<<<<<< HEAD
     if (containerChecksumLockStripes < 1) {
       LOG.warn("{} must be at least 1. Defaulting to {}", CONTAINER_CHECKSUM_LOCK_STRIPES_KEY,
           CONTAINER_CHECKSUM_LOCK_STRIPES_DEFAULT);
@@ -785,9 +740,8 @@
       containerClientCacheStaleThreshold =
           CONTAINER_CLIENT_CACHE_STALE_THRESHOLD_MILLISECONDS_DEFAULT;
     }
-=======
+
     validateMinFreeSpace();
->>>>>>> 5c5db8e9
   }
 
   /**
