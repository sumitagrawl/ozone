/*
 * Licensed to the Apache Software Foundation (ASF) under one or more
 * contributor license agreements.  See the NOTICE file distributed with this
 * work for additional information regarding copyright ownership.  The ASF
 * licenses this file to you under the Apache License, Version 2.0 (the
 * "License"); you may not use this file except in compliance with the License.
 * You may obtain a copy of the License at
 * <p>
 * http://www.apache.org/licenses/LICENSE-2.0
 * <p>
 * Unless required by applicable law or agreed to in writing, software
 * distributed under the License is distributed on an "AS IS" BASIS,WITHOUT
 * WARRANTIES OR CONDITIONS OF ANY KIND, either express or implied. See the
 * License for the specific language governing permissions and limitations under
 * the License.
 */

package org.apache.hadoop.ozone.om;

import org.apache.hadoop.hdds.StringUtils;
import org.apache.hadoop.hdds.cli.GenericCli;
import org.apache.hadoop.hdds.cli.HddsVersionProvider;
import org.apache.hadoop.hdds.conf.OzoneConfiguration;
import org.apache.hadoop.hdds.tracing.TracingUtil;
import org.apache.hadoop.ozone.util.OzoneVersionInfo;
import org.apache.hadoop.security.authentication.client.AuthenticationException;
import org.slf4j.Logger;
import org.slf4j.LoggerFactory;

import picocli.CommandLine;
import picocli.CommandLine.Command;

import java.io.IOException;

/**
 * This class provides a command line interface to start the OM
 * using Picocli.
 */
@Command(name = "ozone om",
    hidden = true, description = "Start or initialize the Ozone Manager.",
    versionProvider = HddsVersionProvider.class,
    mixinStandardHelpOptions = true)
public class OzoneManagerStarter extends GenericCli {

  private OzoneConfiguration conf;
  private OMStarterInterface receiver;
  private static final Logger LOG =
      LoggerFactory.getLogger(OzoneManagerStarter.class);

  public static void main(String[] args) throws Exception {
    new OzoneManagerStarter(
        new OzoneManagerStarter.OMStarterHelper()).run(args);
  }

  public OzoneManagerStarter(OMStarterInterface receiverObj) {
    receiver = receiverObj;
  }

  @Override
  public Void call() throws Exception {
    /**
     * This method is invoked only when a sub-command is not called. Therefore
     * if someone runs "ozone om" with no parameters, this is the method
     * which runs and starts the OM.
     */
    try {
      commonInit();
      startOm();
    } catch (Exception ex) {
      LOG.error("OM start failed with exception", ex);
      throw ex;
    }
    return null;
  }

  /**
   * This function is used by the command line to start the OM.
   */
  private void startOm() throws Exception {
    receiver.start(conf);
  }

  /**
   * This function implements a sub-command to allow the OM to be
   * initialized from the command line.
   */
  @CommandLine.Command(name = "--init",
      customSynopsis = "ozone om [global options] --init",
      hidden = false,
      description = "Initialize the Ozone Manager if not already initialized",
      mixinStandardHelpOptions = true,
      versionProvider = HddsVersionProvider.class)
  public void initOm()
      throws Exception {
    commonInit();
    boolean result = receiver.init(conf);
    if (!result) {
      throw new IOException("OM Init failed.");
    }
  }

  /**
   * This function implements a sub-command to allow the OM to be
   * Removed from prepare mode after an upgrade or downgrade.
   */
  @CommandLine.Command(name = "--upgrade",
      aliases = "--downgrade",
      customSynopsis = "ozone om [global options] --upgrade",
      description = "Cancels prepare state in this OM on startup",
      mixinStandardHelpOptions = true,
      versionProvider = HddsVersionProvider.class)
  public void startOmUpgrade() throws Exception {
    try {
      commonInit();
      receiver.startAndCancelPrepare(conf);
    } catch (Exception ex) {
      LOG.error("Cancelling prepare to start OM in upgrade mode failed " +
          "with exception", ex);
      throw ex;
    }
  }

  /**
   * This function should be called by each command to ensure the configuration
   * is set and print the startup banner message.
   */
  private void commonInit() {
    conf = createOzoneConfiguration();
    TracingUtil.initTracing("OzoneManager", conf);

    String[] originalArgs = getCmd().getParseResult().originalArgs()
        .toArray(new String[0]);
    StringUtils.startupShutdownMessage(OzoneVersionInfo.OZONE_VERSION_INFO,
        OzoneManager.class, originalArgs, LOG);
  }

  /**
   * This static class wraps the external dependencies needed for this command
   * to execute its tasks. This allows the dependency to be injected for unit
   * testing.
   */
  static class OMStarterHelper implements OMStarterInterface{
<<<<<<< HEAD
=======

>>>>>>> 375da4d2
    @Override
    public void start(OzoneConfiguration conf) throws IOException,
        AuthenticationException {
      OzoneManager om = OzoneManager.createOm(conf);
      om.start();
      om.join();
    }

    @Override
    public boolean init(OzoneConfiguration conf) throws IOException,
        AuthenticationException {
      return OzoneManager.omInit(conf);
    }

    @Override
    public void startAndCancelPrepare(OzoneConfiguration conf)
        throws IOException, AuthenticationException {
      OzoneManager om = OzoneManager.createOm(conf);
      om.getPrepareState().cancelPrepare();
      om.start();
      om.join();
    }
  }
}<|MERGE_RESOLUTION|>--- conflicted
+++ resolved
@@ -140,10 +140,7 @@
    * testing.
    */
   static class OMStarterHelper implements OMStarterInterface{
-<<<<<<< HEAD
-=======
 
->>>>>>> 375da4d2
     @Override
     public void start(OzoneConfiguration conf) throws IOException,
         AuthenticationException {
