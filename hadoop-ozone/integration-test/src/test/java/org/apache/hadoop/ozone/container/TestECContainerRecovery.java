/**
 * Licensed to the Apache Software Foundation (ASF) under one or more
 * contributor license agreements.  See the NOTICE file distributed with this
 * work for additional information regarding copyright ownership.  The ASF
 * licenses this file to you under the Apache License, Version 2.0 (the
 * "License"); you may not use this file except in compliance with the License.
 * You may obtain a copy of the License at
 * <p>
 * http://www.apache.org/licenses/LICENSE-2.0
 * <p>
 * Unless required by applicable law or agreed to in writing, software
 * distributed under the License is distributed on an "AS IS" BASIS, WITHOUT
 * WARRANTIES OR CONDITIONS OF ANY KIND, either express or implied. See the
 * License for the specific language governing permissions and limitations under
 * the License.
 */
package org.apache.hadoop.ozone.container;

import org.apache.hadoop.conf.StorageUnit;
import org.apache.hadoop.hdds.HddsConfigKeys;
import org.apache.hadoop.hdds.client.DefaultReplicationConfig;
import org.apache.hadoop.hdds.client.ECReplicationConfig;
import org.apache.hadoop.hdds.client.ReplicationType;
import org.apache.hadoop.hdds.conf.OzoneConfiguration;
import org.apache.hadoop.hdds.protocol.datanode.proto.ContainerProtos;
import org.apache.hadoop.hdds.protocol.proto.HddsProtos;
import org.apache.hadoop.hdds.protocol.proto.StorageContainerDatanodeProtocolProtos;
import org.apache.hadoop.hdds.scm.OzoneClientConfig;
import org.apache.hadoop.hdds.scm.ScmConfigKeys;
import org.apache.hadoop.hdds.scm.container.ContainerID;
import org.apache.hadoop.hdds.scm.container.ContainerInfo;
import org.apache.hadoop.hdds.scm.container.ContainerNotFoundException;
import org.apache.hadoop.hdds.scm.container.ContainerReplica;
import org.apache.hadoop.hdds.scm.container.replication.ReplicationManager;
import org.apache.hadoop.hdds.scm.pipeline.Pipeline;
import org.apache.hadoop.hdds.scm.server.StorageContainerManager;
import org.apache.hadoop.ozone.HddsDatanodeService;
import org.apache.hadoop.ozone.MiniOzoneCluster;
import org.apache.hadoop.ozone.OzoneConfigKeys;
import org.apache.hadoop.ozone.client.BucketArgs;
import org.apache.hadoop.ozone.client.ObjectStore;
import org.apache.hadoop.ozone.client.OzoneBucket;
import org.apache.hadoop.ozone.client.OzoneClient;
import org.apache.hadoop.ozone.client.OzoneClientFactory;
import org.apache.hadoop.ozone.client.OzoneVolume;
import org.apache.hadoop.ozone.client.io.ECKeyOutputStream;
import org.apache.hadoop.ozone.client.io.OzoneOutputStream;
import org.apache.hadoop.ozone.container.common.statemachine.DatanodeConfiguration;
import org.apache.hadoop.ozone.container.ec.reconstruction.ECReconstructionCoordinator;
import org.apache.hadoop.ozone.container.ec.reconstruction.ECReconstructionSupervisor;
import org.apache.ozone.test.GenericTestUtils;
import org.junit.jupiter.api.AfterAll;
import org.junit.jupiter.api.BeforeAll;
import org.junit.jupiter.api.Test;
import org.mockito.Mockito;
import org.slf4j.Logger;
import org.slf4j.LoggerFactory;

import java.io.IOException;
import java.time.Duration;
import java.time.temporal.ChronoUnit;
import java.util.Arrays;
import java.util.HashMap;
import java.util.List;
import java.util.Map;
import java.util.UUID;
import java.util.concurrent.TimeUnit;
import java.util.concurrent.TimeoutException;
import java.util.concurrent.atomic.AtomicReference;
import java.util.stream.Collectors;

import static java.nio.charset.StandardCharsets.UTF_8;
<<<<<<< HEAD
=======
import static org.apache.hadoop.hdds.scm.ScmConfigKeys.HDDS_SCM_WATCHER_TIMEOUT;
import static org.apache.hadoop.ozone.OzoneConfigKeys.OZONE_RECOVERING_CONTAINER_TIMEOUT;
import static org.apache.hadoop.ozone.OzoneConfigKeys.OZONE_RECOVERING_CONTAINER_TIMEOUT_DEFAULT;
>>>>>>> 1e86860e

/**
 * Tests the EC recovery and over replication processing.
 */
public class TestECContainerRecovery {
  private static MiniOzoneCluster cluster;
  private static OzoneConfiguration conf = new OzoneConfiguration();
  private static OzoneClient client;
  private static ObjectStore objectStore;
  private static int chunkSize;
  private static int flushSize;
  private static int maxFlushSize;
  private static int blockSize;
  private static String volumeName;
  private static String bucketName;
  private static int dataBlocks = 3;
  private static byte[][] inputChunks = new byte[dataBlocks][chunkSize];

  private static final Logger LOG =
          LoggerFactory.getLogger(TestECContainerRecovery.class);
  /**
   * Create a MiniDFSCluster for testing.
   */
  @BeforeAll
  public static void init() throws Exception {
    chunkSize = 1024;
    flushSize = 2 * chunkSize;
    maxFlushSize = 2 * flushSize;
    blockSize = 2 * maxFlushSize;

    OzoneClientConfig clientConfig = conf.getObject(OzoneClientConfig.class);
    clientConfig.setChecksumType(ContainerProtos.ChecksumType.NONE);
    clientConfig.setStreamBufferFlushDelay(false);
    conf.setFromObject(clientConfig);
<<<<<<< HEAD

=======
    DatanodeConfiguration datanodeConfiguration =
            conf.getObject(DatanodeConfiguration.class);
    datanodeConfiguration.setRecoveringContainerScrubInterval(
            Duration.of(10, ChronoUnit.SECONDS));
    conf.setFromObject(datanodeConfiguration);
    conf.setTimeDuration(HDDS_SCM_WATCHER_TIMEOUT, 1000, TimeUnit.MILLISECONDS);
>>>>>>> 1e86860e
    ReplicationManager.ReplicationManagerConfiguration rmConfig = conf
            .getObject(
                    ReplicationManager.ReplicationManagerConfiguration.class);
    //Setting all the intervals to 10 seconds current tests have timeout
    // of 100s.
    rmConfig.setUnderReplicatedInterval(Duration.of(10,
            ChronoUnit.SECONDS));
    rmConfig.setOverReplicatedInterval(Duration.of(10,
            ChronoUnit.SECONDS));
    rmConfig.setInterval(Duration.of(10, ChronoUnit.SECONDS));
    conf.setFromObject(rmConfig);

    conf.set(ScmConfigKeys.OZONE_SCM_DEADNODE_INTERVAL, "1s");
    conf.set(ScmConfigKeys.OZONE_SCM_STALENODE_INTERVAL, "1s");
    conf.set(HddsConfigKeys.HDDS_CONTAINER_REPORT_INTERVAL, "1s");
    conf.set(HddsConfigKeys.HDDS_HEARTBEAT_INTERVAL, "1s");
    conf.setTimeDuration("hdds.ratis.raft.server.rpc.slowness.timeout", 300,
        TimeUnit.SECONDS);
    conf.setTimeDuration(
        "hdds.ratis.raft.server.notification.no-leader.timeout", 300,
        TimeUnit.SECONDS);
    conf.setQuietMode(false);
    conf.setStorageSize(OzoneConfigKeys.OZONE_SCM_BLOCK_SIZE, 4,
        StorageUnit.MB);
    conf.setTimeDuration(HddsConfigKeys.HDDS_HEARTBEAT_INTERVAL, 500,
        TimeUnit.MILLISECONDS);
    conf.setTimeDuration(HddsConfigKeys.HDDS_CONTAINER_REPORT_INTERVAL, 1,
        TimeUnit.SECONDS);
    cluster = MiniOzoneCluster.newBuilder(conf).setNumDatanodes(10)
        .setTotalPipelineNumLimit(10).setBlockSize(blockSize)
        .setChunkSize(chunkSize).setStreamBufferFlushSize(flushSize)
        .setStreamBufferMaxSize(maxFlushSize)
        .setStreamBufferSizeUnit(StorageUnit.BYTES).build();
    cluster.waitForClusterToBeReady();
    client = OzoneClientFactory.getRpcClient(conf);
    objectStore = client.getObjectStore();
    volumeName = UUID.randomUUID().toString();
    bucketName = volumeName;
    objectStore.createVolume(volumeName);
    objectStore.getVolume(volumeName).createBucket(bucketName);
    initInputChunks();
  }

  /**
   * Shutdown MiniDFSCluster.
   */
  @AfterAll
  public static void shutdown() {
    if (cluster != null) {
      cluster.shutdown();
    }
  }

  private OzoneBucket getOzoneBucket() throws IOException {
    String myBucket = UUID.randomUUID().toString();
    OzoneVolume volume = objectStore.getVolume(volumeName);
    final BucketArgs.Builder bucketArgs = BucketArgs.newBuilder();
    bucketArgs.setDefaultReplicationConfig(
        new DefaultReplicationConfig(ReplicationType.EC,
            new ECReplicationConfig(3, 2, ECReplicationConfig.EcCodec.RS,
                chunkSize)));

    volume.createBucket(myBucket, bucketArgs.build());
    return volume.getBucket(myBucket);
  }

  private static void initInputChunks() {
    for (int i = 0; i < dataBlocks; i++) {
      inputChunks[i] = getBytesWith(i + 1, chunkSize);
    }
  }

  private static byte[] getBytesWith(int singleDigitNumber, int total) {
    StringBuilder builder = new StringBuilder(singleDigitNumber);
    for (int i = 1; i <= total; i++) {
      builder.append(singleDigitNumber);
    }
    return builder.toString().getBytes(UTF_8);
  }

  @Test
  public void testContainerRecoveryOverReplicationProcessing()
      throws Exception {
    byte[] inputData = getInputBytes(3);
    final OzoneBucket bucket = getOzoneBucket();
    String keyName = UUID.randomUUID().toString();
    final Pipeline pipeline;
    ECReplicationConfig repConfig =
        new ECReplicationConfig(3, 2,
            ECReplicationConfig.EcCodec.RS, chunkSize);
    try (OzoneOutputStream out = bucket
        .createKey(keyName, 1024, repConfig, new HashMap<>())) {
      out.write(inputData);
      pipeline =
          ((ECKeyOutputStream) out.getOutputStream()).getStreamEntries().get(0)
              .getPipeline();
    }

    List<ContainerInfo> containers =
        cluster.getStorageContainerManager().getContainerManager()
            .getContainers();
    ContainerInfo container = null;
    for (ContainerInfo info : containers) {
      if (info.getPipelineID().getId().equals(pipeline.getId().getId())) {
        container = info;
      }
    }
    StorageContainerManager scm = cluster.getStorageContainerManager();

    // Shutting down DN triggers close pipeline and close container.
    cluster.shutdownHddsDatanode(pipeline.getFirstNode());

    // Make sure container closed.
    waitForSCMContainerState(StorageContainerDatanodeProtocolProtos
        .ContainerReplicaProto.State.CLOSED, container.containerID());
    //Temporarily stop the RM process.
    scm.getReplicationManager().stop();

    // Wait for the lower replication.
    waitForContainerCount(4, container.containerID(), scm);

    // Start the RM to resume the replication process and wait for the
    // reconstruction.
    scm.getReplicationManager().start();
    waitForContainerCount(5, container.containerID(), scm);

    // Let's verify for Over replications now.
    //Temporarily stop the RM process.
    scm.getReplicationManager().stop();

    // Restart the DN to make the over replication and expect replication to be
    // increased.
    cluster.restartHddsDatanode(pipeline.getFirstNode(), true);
    // Check container is over replicated.
    waitForContainerCount(6, container.containerID(), scm);
    // Wait for all the replicas to be closed.
    container = scm.getContainerInfo(container.getContainerID());
    waitForDNContainerState(container, scm);

    // Resume RM and wait the over replicated replica deleted.
    scm.getReplicationManager().start();
    waitForContainerCount(5, container.containerID(), scm);
  }

  @Test
  public void testECContainerRecoveryWithTimedOutRecovery() throws Exception {
    byte[] inputData = getInputBytes(3);
    final OzoneBucket bucket = getOzoneBucket();
    String keyName = UUID.randomUUID().toString();
    final Pipeline pipeline;
    ECReplicationConfig repConfig =
            new ECReplicationConfig(3, 2,
                    ECReplicationConfig.EcCodec.RS, chunkSize);
    try (OzoneOutputStream out = bucket
            .createKey(keyName, 1024, repConfig, new HashMap<>())) {
      out.write(inputData);
      pipeline = ((ECKeyOutputStream) out.getOutputStream())
              .getStreamEntries().get(0).getPipeline();
    } catch (IOException e) {
      throw new RuntimeException(e);
    }

    List<ContainerInfo> containers =
            cluster.getStorageContainerManager().getContainerManager()
                    .getContainers();
    ContainerInfo container = null;
    for (ContainerInfo info : containers) {
      if (info.getPipelineID().getId().equals(pipeline.getId().getId())) {
        container = info;
      }
    }
    StorageContainerManager scm = cluster.getStorageContainerManager();
    AtomicReference<HddsDatanodeService> reconstructedDN =
            new AtomicReference<>();
    ContainerInfo finalContainer = container;
    Map<HddsDatanodeService, Long> recoveryTimeoutMap = new HashMap<>();
    for (HddsDatanodeService dn : cluster.getHddsDatanodes()) {
      recoveryTimeoutMap.put(dn, dn.getDatanodeStateMachine().getConf()
              .getTimeDuration(OZONE_RECOVERING_CONTAINER_TIMEOUT,
              OZONE_RECOVERING_CONTAINER_TIMEOUT_DEFAULT,
              TimeUnit.MILLISECONDS));
      dn.getDatanodeStateMachine().getContainer()
              .getContainerSet().setRecoveringTimeout(100);

      ECReconstructionSupervisor ecReconstructionSupervisor =
              GenericTestUtils.getFieldReflection(dn.getDatanodeStateMachine(),
                      "ecReconstructionSupervisor");
      ECReconstructionCoordinator coordinator = GenericTestUtils
              .mockFieldReflection(ecReconstructionSupervisor,
                      "reconstructionCoordinator");

      Mockito.doAnswer(invocation -> {
        GenericTestUtils.waitFor(() ->
                        dn.getDatanodeStateMachine()
                                .getContainer()
                                .getContainerSet()
                                .getContainer(finalContainer.getContainerID())
                                .getContainerState() ==
                        ContainerProtos.ContainerDataProto.State.UNHEALTHY,
                1000, 100000);
        reconstructedDN.set(dn);
        invocation.callRealMethod();
        return null;
      }).when(coordinator).reconstructECBlockGroup(Mockito.any(), Mockito.any(),
              Mockito.any(), Mockito.any());
    }

    // Shutting down DN triggers close pipeline and close container.
    cluster.shutdownHddsDatanode(pipeline.getFirstNode());



    // Make sure container closed.
    waitForSCMContainerState(StorageContainerDatanodeProtocolProtos
            .ContainerReplicaProto.State.CLOSED, container.containerID());
    //Temporarily stop the RM process.
    scm.getReplicationManager().stop();

    // Wait for the lower replication.
    waitForContainerCount(4, container.containerID(), scm);

    // Start the RM to resume the replication process and wait for the
    // reconstruction.
    scm.getReplicationManager().start();
    GenericTestUtils.waitFor(() -> reconstructedDN.get() != null, 10000,
            100000);
    GenericTestUtils.waitFor(() -> reconstructedDN.get()
            .getDatanodeStateMachine().getContainer().getContainerSet()
            .getContainer(finalContainer.getContainerID()) == null,
            10000, 100000);
    for (HddsDatanodeService dn : cluster.getHddsDatanodes()) {
      dn.getDatanodeStateMachine().getContainer().getContainerSet()
              .setRecoveringTimeout(recoveryTimeoutMap.get(dn));
    }
  }

  private void waitForDNContainerState(ContainerInfo container,
      StorageContainerManager scm) throws InterruptedException,
      TimeoutException {
    GenericTestUtils.waitFor(() -> {
      try {
        List<ContainerReplica> unhealthyReplicas = scm.getContainerManager()
            .getContainerReplicas(container.containerID()).stream()
            .filter(r -> !ReplicationManager
                .compareState(container.getState(), r.getState()))
            .collect(Collectors.toList());
        return unhealthyReplicas.size() == 0;
      } catch (ContainerNotFoundException e) {
        return false;
      }
    }, 100, 100000);
  }

  private void waitForSCMContainerState(
      StorageContainerDatanodeProtocolProtos.ContainerReplicaProto.State state,
      ContainerID containerID) throws TimeoutException, InterruptedException {
    //Wait until container closed at SCM
    GenericTestUtils.waitFor(() -> {
      try {
        HddsProtos.LifeCycleState containerState = cluster
            .getStorageContainerManager().getContainerManager()
            .getContainer(containerID).getState();
        return ReplicationManager.compareState(containerState, state);
      } catch (IOException e) {
        return false;
      }
    }, 100, 100000);
  }

  private void waitForContainerCount(int count, ContainerID containerID,
      StorageContainerManager scm)
      throws TimeoutException, InterruptedException {
    GenericTestUtils.waitFor(() -> {
      try {
        return scm.getContainerManager()
            .getContainerReplicas(containerID)
            .size() == count;
      } catch (ContainerNotFoundException e) {
        return false;
      }
    }, 100, 100000);
  }

  private byte[] getInputBytes(int numChunks) {
    byte[] inputData = new byte[numChunks * chunkSize];
    for (int i = 0; i < numChunks; i++) {
      int start = (i * chunkSize);
      Arrays.fill(inputData, start, start + chunkSize - 1,
          String.valueOf(i % 9).getBytes(UTF_8)[0]);
    }
    return inputData;
  }

}<|MERGE_RESOLUTION|>--- conflicted
+++ resolved
@@ -70,12 +70,9 @@
 import java.util.stream.Collectors;
 
 import static java.nio.charset.StandardCharsets.UTF_8;
-<<<<<<< HEAD
-=======
 import static org.apache.hadoop.hdds.scm.ScmConfigKeys.HDDS_SCM_WATCHER_TIMEOUT;
 import static org.apache.hadoop.ozone.OzoneConfigKeys.OZONE_RECOVERING_CONTAINER_TIMEOUT;
 import static org.apache.hadoop.ozone.OzoneConfigKeys.OZONE_RECOVERING_CONTAINER_TIMEOUT_DEFAULT;
->>>>>>> 1e86860e
 
 /**
  * Tests the EC recovery and over replication processing.
@@ -110,16 +107,12 @@
     clientConfig.setChecksumType(ContainerProtos.ChecksumType.NONE);
     clientConfig.setStreamBufferFlushDelay(false);
     conf.setFromObject(clientConfig);
-<<<<<<< HEAD
-
-=======
     DatanodeConfiguration datanodeConfiguration =
             conf.getObject(DatanodeConfiguration.class);
     datanodeConfiguration.setRecoveringContainerScrubInterval(
             Duration.of(10, ChronoUnit.SECONDS));
     conf.setFromObject(datanodeConfiguration);
     conf.setTimeDuration(HDDS_SCM_WATCHER_TIMEOUT, 1000, TimeUnit.MILLISECONDS);
->>>>>>> 1e86860e
     ReplicationManager.ReplicationManagerConfiguration rmConfig = conf
             .getObject(
                     ReplicationManager.ReplicationManagerConfiguration.class);
@@ -131,7 +124,6 @@
             ChronoUnit.SECONDS));
     rmConfig.setInterval(Duration.of(10, ChronoUnit.SECONDS));
     conf.setFromObject(rmConfig);
-
     conf.set(ScmConfigKeys.OZONE_SCM_DEADNODE_INTERVAL, "1s");
     conf.set(ScmConfigKeys.OZONE_SCM_STALENODE_INTERVAL, "1s");
     conf.set(HddsConfigKeys.HDDS_CONTAINER_REPORT_INTERVAL, "1s");
