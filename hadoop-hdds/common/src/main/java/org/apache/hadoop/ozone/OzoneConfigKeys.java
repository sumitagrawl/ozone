--- conflicted
+++ resolved
@@ -616,20 +616,17 @@
 
   public static final boolean OZONE_OM_SNAPSHOT_FORCE_FULL_DIFF_DEFAULT = false;
 
-<<<<<<< HEAD
+  public static final String OZONE_OM_DELTA_UPDATE_DATA_SIZE_MAX_LIMIT =
+      "ozone.om.delta.update.data.size.max.limit";
+  public static final String
+      OZONE_OM_DELTA_UPDATE_DATA_SIZE_MAX_LIMIT_DEFAULT = "1024MB";
+
   public static final TimeDuration
       OZONE_SCM_CLOSE_CONTAINER_WAIT_DURATION_DEFAULT =
       TimeDuration.valueOf(150, TimeUnit.SECONDS);
   public static final String OZONE_SCM_CLOSE_CONTAINER_WAIT_DURATION =
       "ozone.scm.close.container.wait.duration";
   
-=======
-  public static final String OZONE_OM_DELTA_UPDATE_DATA_SIZE_MAX_LIMIT =
-      "ozone.om.delta.update.data.size.max.limit";
-  public static final String
-      OZONE_OM_DELTA_UPDATE_DATA_SIZE_MAX_LIMIT_DEFAULT = "1024MB";
-
->>>>>>> f9a240da
   /**
    * There is no need to instantiate this class.
    */
